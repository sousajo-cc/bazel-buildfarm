--- conflicted
+++ resolved
@@ -2178,13 +2178,7 @@
   }
 
   private static String getErrorMessage(Path path, List<Throwable> exceptions) {
-<<<<<<< HEAD
-    return String.format(
-        "%s: %d %s: %s",
-        path, exceptions.size(), exceptions.size() == 1 ? "exception" : "exceptions", exceptions);
-=======
     return String.format("%s: %d %s: %s", path, exceptions.size(), "exceptions", exceptions);
->>>>>>> 299caa49
   }
 
   @SuppressWarnings("ConstantConditions")
