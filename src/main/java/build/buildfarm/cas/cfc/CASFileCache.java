// Copyright 2017 The Bazel Authors. All rights reserved.
//
// Licensed under the Apache License, Version 2.0 (the "License");
// you may not use this file except in compliance with the License.
// You may obtain a copy of the License at
//
//    http://www.apache.org/licenses/LICENSE-2.0
//
// Unless required by applicable law or agreed to in writing, software
// distributed under the License is distributed on an "AS IS" BASIS,
// WITHOUT WARRANTIES OR CONDITIONS OF ANY KIND, either express or implied.
// See the License for the specific language governing permissions and
// limitations under the License.

package build.buildfarm.cas.cfc;

import static build.buildfarm.common.io.Directories.disableAllWriteAccess;
import static build.buildfarm.common.io.EvenMoreFiles.isReadOnlyExecutable;
import static build.buildfarm.common.io.EvenMoreFiles.setReadOnlyPerms;
import static build.buildfarm.common.io.Utils.getFileKey;
import static build.buildfarm.common.io.Utils.getOrIOException;
import static build.buildfarm.common.io.Utils.listDir;
import static build.buildfarm.common.io.Utils.listDirentSorted;
import static build.buildfarm.common.io.Utils.stat;
import static com.google.common.base.Preconditions.checkArgument;
import static com.google.common.base.Preconditions.checkNotNull;
import static com.google.common.base.Preconditions.checkState;
import static com.google.common.io.ByteStreams.nullOutputStream;
import static com.google.common.util.concurrent.Futures.catchingAsync;
import static com.google.common.util.concurrent.Futures.immediateFailedFuture;
import static com.google.common.util.concurrent.Futures.immediateFuture;
import static com.google.common.util.concurrent.Futures.successfulAsList;
import static com.google.common.util.concurrent.Futures.transform;
import static com.google.common.util.concurrent.Futures.transformAsync;
import static com.google.common.util.concurrent.Futures.whenAllComplete;
import static com.google.common.util.concurrent.MoreExecutors.directExecutor;
import static com.google.common.util.concurrent.MoreExecutors.listeningDecorator;
import static com.google.common.util.concurrent.MoreExecutors.newDirectExecutorService;
import static java.lang.String.format;
import static java.nio.file.StandardOpenOption.APPEND;
import static java.nio.file.StandardOpenOption.CREATE;
import static java.util.concurrent.TimeUnit.MILLISECONDS;
import static java.util.concurrent.TimeUnit.MINUTES;
import static java.util.concurrent.TimeUnit.SECONDS;

import build.bazel.remote.execution.v2.BatchReadBlobsResponse.Response;
import build.bazel.remote.execution.v2.Compressor;
import build.bazel.remote.execution.v2.Digest;
import build.bazel.remote.execution.v2.Directory;
import build.bazel.remote.execution.v2.DirectoryNode;
import build.bazel.remote.execution.v2.FileNode;
import build.bazel.remote.execution.v2.RequestMetadata;
import build.bazel.remote.execution.v2.SymlinkNode;
import build.buildfarm.cas.ContentAddressableStorage;
import build.buildfarm.cas.DigestMismatchException;
import build.buildfarm.common.BuildfarmExecutors;
import build.buildfarm.common.DigestUtil;
import build.buildfarm.common.EntryLimitException;
import build.buildfarm.common.Time;
import build.buildfarm.common.Write;
import build.buildfarm.common.Write.CompleteWrite;
import build.buildfarm.common.ZstdCompressingInputStream;
import build.buildfarm.common.ZstdDecompressingOutputStream;
import build.buildfarm.common.config.Cas;
import build.buildfarm.common.io.CountingOutputStream;
import build.buildfarm.common.io.Directories;
import build.buildfarm.common.io.FeedbackOutputStream;
import build.buildfarm.common.io.FileStatus;
import build.buildfarm.common.io.NamedFileKey;
import build.buildfarm.v1test.BlobWriteKey;
import com.google.common.annotations.VisibleForTesting;
import com.google.common.base.Throwables;
import com.google.common.cache.CacheBuilder;
import com.google.common.cache.CacheLoader;
import com.google.common.cache.LoadingCache;
import com.google.common.cache.RemovalListener;
import com.google.common.collect.ImmutableList;
import com.google.common.collect.ImmutableMap;
import com.google.common.collect.ImmutableSet;
import com.google.common.collect.Iterables;
import com.google.common.collect.Maps;
import com.google.common.hash.HashingOutputStream;
import com.google.common.io.ByteStreams;
import com.google.common.util.concurrent.ListenableFuture;
import com.google.common.util.concurrent.SettableFuture;
import com.google.common.util.concurrent.UncheckedExecutionException;
import com.google.protobuf.ByteString;
import io.grpc.Deadline;
import io.grpc.stub.ServerCallStreamObserver;
import io.prometheus.client.Counter;
import io.prometheus.client.Gauge;
import io.prometheus.client.Histogram;
import java.io.FilterOutputStream;
import java.io.IOException;
import java.io.InputStream;
import java.io.OutputStream;
import java.nio.channels.ClosedByInterruptException;
import java.nio.channels.ClosedChannelException;
import java.nio.file.FileAlreadyExistsException;
import java.nio.file.FileStore;
import java.nio.file.Files;
import java.nio.file.NoSuchFileException;
import java.nio.file.Path;
import java.nio.file.StandardCopyOption;
import java.time.Duration;
import java.time.Instant;
import java.util.AbstractMap;
import java.util.Collections;
import java.util.Date;
import java.util.List;
import java.util.Map;
import java.util.Set;
import java.util.Stack;
import java.util.UUID;
import java.util.concurrent.ConcurrentMap;
import java.util.concurrent.ExecutionException;
import java.util.concurrent.Executor;
import java.util.concurrent.ExecutorService;
import java.util.concurrent.RejectedExecutionException;
import java.util.concurrent.TimeUnit;
import java.util.concurrent.atomic.AtomicBoolean;
import java.util.concurrent.locks.Condition;
import java.util.concurrent.locks.Lock;
import java.util.function.BooleanSupplier;
import java.util.function.Consumer;
import java.util.function.Supplier;
import java.util.logging.Level;
import javax.annotation.Nullable;
import javax.annotation.concurrent.GuardedBy;
import lombok.extern.java.Log;
import org.json.simple.JSONObject;

@Log
public abstract class CASFileCache implements ContentAddressableStorage {
  // Prometheus metrics
  private static final Counter expiredKeyCounter =
      Counter.build().name("expired_key").help("Number of key expirations.").register();
  private static final Gauge casSizeMetric =
      Gauge.build().name("cas_size").help("CAS size.").register();
  private static final Gauge casEntryCountMetric =
      Gauge.build().name("cas_entry_count").help("Number of entries in the CAS.").register();
  private static Histogram casTtl;

  private static final Gauge casCopyFallbackMetric =
      Gauge.build()
          .name("cas_copy_fallback")
          .help("Number of times the CAS performed a file copy because hardlinking failed")
          .register();

  protected static final String DEFAULT_DIRECTORIES_INDEX_NAME = "directories.sqlite";
  protected static final String DIRECTORIES_INDEX_NAME_MEMORY = ":memory:";

  private final Path root;
  private final EntryPathStrategy entryPathStrategy;
  private final long maxSizeInBytes;
  private final long maxEntrySizeInBytes;
  private final boolean publishTtlMetric;
  private final boolean execRootFallback;
  private final DigestUtil digestUtil;
  private final ConcurrentMap<String, Entry> storage;
  private final Consumer<Digest> onPut;
  private final Consumer<Iterable<Digest>> onExpire;
  private final Executor accessRecorder;
  private final ExecutorService expireService;
  private Thread prometheusMetricsThread; // TODO make this final, stop on shutdown

  private final Map<Digest, DirectoryEntry> directoryStorage = Maps.newConcurrentMap();
  private final DirectoriesIndex directoriesIndex;
  private final String directoriesIndexDbName;
  private final LockMap locks = new LockMap();
  @Nullable private final ContentAddressableStorage delegate;
  private final boolean delegateSkipLoad;
  private final LoadingCache<BlobWriteKey, Write> writes =
      CacheBuilder.newBuilder()
          .expireAfterAccess(15, MINUTES)
          // .removalListener(
          //     (RemovalListener<BlobWriteKey, Write>)
          //         notification -> notification.getValue().reset())
          .build(
              new CacheLoader<BlobWriteKey, Write>() {
                @SuppressWarnings("NullableProblems")
                @Override
                public Write load(BlobWriteKey key) {
                  return newWrite(key, CASFileCache.this.getFuture(key.getDigest()));
                }
              });
  private final LoadingCache<Digest, SettableFuture<Long>> writesInProgress =
      CacheBuilder.newBuilder()
          .expireAfterAccess(15, MINUTES)
          .removalListener(
              (RemovalListener<Digest, SettableFuture<Long>>)
                  notification -> {
                    // no effect if already done
                    notification.getValue().setException(new IOException("write cancelled"));
                  })
          .build(
              new CacheLoader<Digest, SettableFuture<Long>>() {
                @SuppressWarnings("NullableProblems")
                @Override
                public SettableFuture<Long> load(Digest digest) {
                  SettableFuture<Long> future = SettableFuture.create();
                  if (containsLocal(digest, /* result=*/ null, (key) -> {})) {
                    future.set(digest.getSizeBytes());
                  }
                  return future;
                }
              });

  private FileStore fileStore; // bound to root
  private transient long sizeInBytes = 0;
  private final transient Entry header = new SentinelEntry();
  private volatile long unreferencedEntryCount = 0;

  @GuardedBy("this")
  private long removedEntrySize = 0;

  @GuardedBy("this")
  private int removedEntryCount = 0;

  public synchronized long size() {
    return sizeInBytes;
  }

  public long maxSize() {
    return maxSizeInBytes;
  }

  public long entryCount() {
    return storage.size();
  }

  public long unreferencedEntryCount() {
    return unreferencedEntryCount;
  }

  public long directoryStorageCount() {
    return directoryStorage.size();
  }

  public synchronized int getEvictedCount() {
    int count = removedEntryCount;
    removedEntryCount = 0;
    return count;
  }

  public synchronized long getEvictedSize() {
    long size = removedEntrySize;
    removedEntrySize = 0;
    return size;
  }

  public static class CacheScanResults {
    public List<Path> computeDirs = Collections.emptyList();
    public List<Path> deleteFiles = Collections.emptyList();
    public Map<Object, Entry> fileKeys = Collections.emptyMap();
  }

  public static class CacheLoadResults {
    public boolean loadSkipped;
    public CacheScanResults scan = new CacheScanResults();
    public List<Path> invalidDirectories = Collections.emptyList();
  }

  public static class StartupCacheResults {
    public Path cacheDirectory;
    public CacheLoadResults load;
    public Duration startupTime;
  }

  public static class IncompleteBlobException extends IOException {
    IncompleteBlobException(Path writePath, String key, long committed, long expected) {
      super(
          format("blob %s => %s: committed %d, expected %d", writePath, key, committed, expected));
    }
  }

  public CASFileCache(
      Path root,
      Cas config,
      long maxEntrySizeInBytes,
      DigestUtil digestUtil,
      ExecutorService expireService,
      Executor accessRecorder) {
    this(
        root,
        config.getMaxSizeBytes(),
        maxEntrySizeInBytes,
        config.getHexBucketLevels(),
        config.isFileDirectoriesIndexInMemory(),
        config.isPublishTtlMetric(),
        config.isExecRootCopyFallback(),
        digestUtil,
        expireService,
        accessRecorder,
        /* storage=*/ Maps.newConcurrentMap(),
        /* directoriesIndexDbName=*/ DEFAULT_DIRECTORIES_INDEX_NAME,
        /* onPut=*/ (digest) -> {},
        /* onExpire=*/ (digests) -> {},
        /* delegate=*/ null,
        /* delegateSkipLoad=*/ false);
  }

  public CASFileCache(
      Path root,
      long maxSizeInBytes,
      long maxEntrySizeInBytes,
      int hexBucketLevels,
      boolean storeFileDirsIndexInMemory,
      boolean publishTtlMetric,
      boolean execRootFallback,
      DigestUtil digestUtil,
      ExecutorService expireService,
      Executor accessRecorder,
      ConcurrentMap<String, Entry> storage,
      String directoriesIndexDbName,
      Consumer<Digest> onPut,
      Consumer<Iterable<Digest>> onExpire,
      @Nullable ContentAddressableStorage delegate,
      boolean delegateSkipLoad) {
    this.root = root;
    this.maxSizeInBytes = maxSizeInBytes;
    this.maxEntrySizeInBytes = maxEntrySizeInBytes;
    this.publishTtlMetric = publishTtlMetric;
    this.execRootFallback = execRootFallback;
    this.digestUtil = digestUtil;
    this.expireService = expireService;
    this.accessRecorder = accessRecorder;
    this.storage = storage;
    this.onPut = onPut;
    this.onExpire = onExpire;
    this.delegate = delegate;
    this.delegateSkipLoad = delegateSkipLoad;
    this.directoriesIndexDbName = directoriesIndexDbName;

    if (publishTtlMetric) {
      casTtl =
          Histogram.build()
<<<<<<< HEAD
              .name("cas_ttl_ms")
              .help(
                  "The amount of time CAS entries live on L1 storage before expiration (milliseconds)")
=======
              .name("cas_ttl_s")
              .buckets(
                  3600, // 1 hour
                  21600, // 6 hours
                  86400, // 1 day
                  345600, // 4 days
                  604800, // 1 week
                  1210000 // 2 weeks
                  )
              .help("The amount of time CAS entries live on L1 storage before expiration (seconds)")
>>>>>>> c9b65d28
              .register();
    }

    entryPathStrategy = new HexBucketEntryPathStrategy(root, hexBucketLevels);

    String directoriesIndexUrl = "jdbc:sqlite:";
    if (directoriesIndexDbName.equals(DIRECTORIES_INDEX_NAME_MEMORY)) {
      directoriesIndexUrl += directoriesIndexDbName;
    } else {
      // db is ephemeral for now, no reuse occurs to match it, computation
      // occurs each time anyway, and expected use of put is noop on collision
      Path path = root.resolve(directoriesIndexDbName);
      try {
        if (Files.exists(path)) {
          Files.delete(path);
        }
      } catch (IOException e) {
        throw new RuntimeException(e);
      }
      directoriesIndexUrl += path.toString();
    }
    this.directoriesIndex =
        storeFileDirsIndexInMemory
            ? new MemoryFileDirectoriesIndex(entryPathStrategy)
            : new SqliteFileDirectoriesIndex(directoriesIndexUrl, entryPathStrategy);
    header.before = header.after = header;
  }

  private static Digest keyToDigest(String key, long size, DigestUtil digestUtil)
      throws NumberFormatException {
    String[] components = key.split("_");

    String hashComponent = components[0];

    return digestUtil.build(hashComponent, size);
  }

  /**
   * Parses the given fileName and invokes the onKey method if successful
   *
   * <p>if size > 0, consider the filename invalid if it does not match
   */
  private FileEntryKey parseFileEntryKey(String fileName, long size, DigestUtil digestUtil) {
    String[] components = fileName.split("_");
    if (components.length > 3) {
      return null;
    }

    boolean isExecutable;
    boolean hasSizeComponent;
    Digest digest;
    try {
      // Can be legacy: <hash>_<size>[_exec]
      // Or new: <hash>[_exec]
      // Streamline when legacy is removed for #677
      String hashComponent = components[0];
      digest = digestUtil.build(hashComponent, size);
      isExecutable = components[components.length - 1].equals("exec");
      // must be executable for 3 fields
      if (!isExecutable && components.length > 2) {
        return null;
      }
      hasSizeComponent = components.length == (isExecutable ? 3 : 2);
      long parsedSizeComponent = hasSizeComponent ? Long.parseLong(components[1]) : size;
      if (size != parsedSizeComponent) {
        return null;
      }
    } catch (NumberFormatException e) {
      return null;
    }

    return new FileEntryKey(
        getKey(digest, isExecutable), size, isExecutable, digest, hasSizeComponent);
  }

  private FileEntryKey parseFileEntryKey(String fileName, long size) {
    return parseFileEntryKey(fileName, size, digestUtil);
  }

  private boolean contains(
      Digest digest,
      boolean isExecutable,
      @Nullable Digest.Builder result,
      Consumer<String> onContains) {
    String key = getKey(digest, isExecutable);
    Entry entry = storage.get(key);
    if (entry != null && (digest.getSizeBytes() < 0 || digest.getSizeBytes() == entry.size)) {
      if (result != null) {
        result.mergeFrom(digest).setSizeBytes(entry.size);
      }
      onContains.accept(key);
      return true;
    }
    return false;
  }

  private void accessed(Iterable<String> keys) {
    /* could also bucket these */
    try {
      accessRecorder.execute(() -> recordAccess(keys));
    } catch (RejectedExecutionException e) {
      log.log(Level.SEVERE, format("could not record access for %d keys", Iterables.size(keys)), e);
    }
  }

  private synchronized void recordAccess(Iterable<String> keys) {
    for (String key : keys) {
      Entry e = storage.get(key);
      if (e != null) {
        e.recordAccess(header);
      }
    }
  }

  private boolean entryExists(Entry e) {
    if (!e.existsDeadline.isExpired()) {
      return true;
    }

    if (Files.exists(getPath(e.key))) {
      e.existsDeadline = Deadline.after(10, SECONDS);
      return true;
    }
    return false;
  }

  boolean containsLocal(
      Digest digest, @Nullable Digest.Builder result, Consumer<String> onContains) {
    /* maybe swap the order here if we're higher in ratio on one side */
    return contains(digest, false, result, onContains)
        || contains(digest, true, result, onContains);
  }

  @Override
  public Iterable<Digest> findMissingBlobs(Iterable<Digest> digests) throws InterruptedException {
    ImmutableList.Builder<Digest> builder = ImmutableList.builder();
    ImmutableList.Builder<String> found = ImmutableList.builder();
    Digest.Builder result = Digest.newBuilder();
    for (Digest digest : digests) {
      if (digest.getSizeBytes() != 0 && !containsLocal(digest, result, found::add)) {
        builder.add(digest);
      } else if (digest.getSizeBytes() == -1) {
        // may misbehave with delegate
        builder.add(result.build());
      }
    }
    List<String> foundDigests = found.build();
    if (!foundDigests.isEmpty()) {
      accessed(foundDigests);
    }
    ImmutableList<Digest> missingDigests = builder.build();
    return CasFallbackDelegate.findMissingBlobs(delegate, missingDigests);
  }

  @Override
  public boolean contains(Digest digest, Digest.Builder result) {
    return containsLocal(digest, result, (key) -> accessed(ImmutableList.of(key)))
        || CasFallbackDelegate.contains(delegate, digest, result);
  }

  @Override
  public ListenableFuture<List<Response>> getAllFuture(Iterable<Digest> digests) {
    throw new UnsupportedOperationException();
  }

  protected InputStream newTransparentInput(Compressor.Value compressor, Digest digest, long offset)
      throws IOException {
    try {
      return newLocalInput(compressor, digest, offset);
    } catch (NoSuchFileException e) {
      return CasFallbackDelegate.newInput(delegate, e, compressor, digest, offset);
    }
  }

  private InputStream compressorInputStream(Compressor.Value compressor, InputStream identity)
      throws IOException {
    if (compressor == Compressor.Value.IDENTITY) {
      return identity;
    }
    checkArgument(compressor == Compressor.Value.ZSTD);
    return new ZstdCompressingInputStream(identity);
  }

  @SuppressWarnings("ResultOfMethodCallIgnored")
  InputStream newLocalInput(Compressor.Value compressor, Digest digest, long offset)
      throws IOException {
    log.log(Level.FINE, format("getting input stream for %s", DigestUtil.toString(digest)));
    boolean isExecutable = false;
    do {
      String key = getKey(digest, isExecutable);
      Entry e = storage.get(key);
      if (e != null) {
        InputStream input;
        try {
          input = compressorInputStream(compressor, Files.newInputStream(getPath(key)));
          input.skip(offset);
        } catch (NoSuchFileException eNoEnt) {
          boolean removed = false;
          synchronized (this) {
            Entry removedEntry = storage.remove(key);
            if (removedEntry == e) {
              unlinkEntry(removedEntry);
              removed = true;
            } else if (removedEntry != null) {
              log.log(
                  Level.SEVERE,
                  "nonexistent entry %s did not match last unreferenced entry, restoring it",
                  key);
              storage.put(key, removedEntry);
            }
          }
          if (removed && isExecutable) {
            onExpire.accept(ImmutableList.of(digest));
          }
          continue;
        }
        accessed(ImmutableList.of(key));
        return input;
      }
      isExecutable = !isExecutable;
    } while (isExecutable);
    throw new NoSuchFileException(DigestUtil.toString(digest));
  }

  @Override
  public InputStream newInput(Compressor.Value compressor, Digest digest, long offset)
      throws IOException {
    try {
      return newLocalInput(compressor, digest, offset);
    } catch (NoSuchFileException e) {
      if (delegate == null) {
        throw e;
      }
    }
    return newInputFallback(compressor, digest, offset);
  }

  @Override
  public Blob get(Digest digest) {
    try (InputStream in = newInput(Compressor.Value.IDENTITY, digest, /* offset=*/ 0)) {
      return new Blob(ByteString.readFrom(in), digest);
    } catch (NoSuchFileException e) {
      return null;
    } catch (IOException e) {
      throw new RuntimeException(e);
    }
  }

  private static final int CHUNK_SIZE = 128 * 1024;

  @Override
  public void get(
      Compressor.Value compressor,
      Digest digest,
      long offset,
      long count,
      ServerCallStreamObserver<ByteString> blobObserver,
      RequestMetadata requestMetadata) {
    InputStream in;
    try {
      in = newInput(compressor, digest, offset);
    } catch (IOException e) {
      blobObserver.onError(e);
      return;
    }

    blobObserver.setOnCancelHandler(
        () -> {
          try {
            in.close();
          } catch (IOException e) {
            log.log(Level.SEVERE, "error closing input stream on cancel", e);
          }
        });
    byte[] buffer = new byte[CHUNK_SIZE];
    int initialLength;
    try {
      initialLength = in.read(buffer);
    } catch (IOException e) {
      try {
        in.close();
      } catch (IOException ioEx) {
        log.log(Level.SEVERE, "error closing input stream on error", ioEx);
      }
      blobObserver.onError(e);
      return;
    }
    final class ReadOnReadyHandler implements Runnable {
      private boolean wasReady = false;

      private int len = initialLength;

      @Override
      public void run() {
        if (blobObserver.isReady() && !wasReady) {
          wasReady = true;
          try {
            sendBuffer();
          } catch (IOException e) {
            log.log(Level.SEVERE, "error reading from input stream", e);
            try {
              in.close();
            } catch (IOException ioEx) {
              log.log(Level.SEVERE, "error closing input stream on error", ioEx);
            }
            blobObserver.onError(e);
          }
        }
      }

      void sendBuffer() throws IOException {
        while (len >= 0 && wasReady) {
          if (len != 0) {
            blobObserver.onNext(ByteString.copyFrom(buffer, 0, len));
          }
          len = in.read(buffer);
          if (!blobObserver.isReady()) {
            wasReady = false;
          }
        }
        if (len < 0) {
          in.close();
          blobObserver.onCompleted();
        }
      }
    }
    blobObserver.setOnReadyHandler(new ReadOnReadyHandler());
  }

  boolean completeWrite(Digest digest) {
    // this should be traded for an event emission
    try {
      onPut.accept(digest);
    } catch (RuntimeException e) {
      log.log(
          Level.SEVERE,
          "error during write completion onPut for " + DigestUtil.toString(digest),
          e);
      /* ignore error, writes must complete */
    }
    try {
      return getFuture(digest).set(digest.getSizeBytes());
    } catch (Exception e) {
      log.log(
          Level.SEVERE,
          "error getting write in progress future for " + DigestUtil.toString(digest),
          e);
      return false;
    }
  }

  void invalidateWrite(Digest digest) {
    writesInProgress.invalidate(digest);
  }

  // TODO stop ignoring onExpiration
  @Override
  public void put(Blob blob, Runnable onExpiration) throws InterruptedException {
    String key = getKey(blob.getDigest(), false);
    try {
      log.log(Level.FINE, format("put: %s", key));
      OutputStream out =
          putImpl(
              Compressor.Value.IDENTITY,
              key,
              UUID.randomUUID(),
              () -> completeWrite(blob.getDigest()),
              blob.getDigest().getSizeBytes(),
              /* isExecutable=*/ false,
              () -> invalidateWrite(blob.getDigest()),
              /* isReset=*/ true);
      boolean referenced = out == null;
      try {
        if (out != null) {
          try {
            blob.getData().writeTo(out);
          } finally {
            out.close();
            referenced = true;
          }
        }
      } finally {
        if (referenced) {
          decrementReference(key);
        }
      }
    } catch (IOException e) {
      log.log(Level.SEVERE, "error putting " + DigestUtil.toString(blob.getDigest()), e);
    }
  }

  @Override
  public Write getWrite(
      Compressor.Value compressor, Digest digest, UUID uuid, RequestMetadata requestMetadata)
      throws EntryLimitException {
    if (digest.getSizeBytes() == 0) {
      return new CompleteWrite(0);
    }
    if (digest.getSizeBytes() > maxEntrySizeInBytes) {
      throw new EntryLimitException(digest.getSizeBytes(), maxEntrySizeInBytes);
    }
    try {
      return writes.get(
          BlobWriteKey.newBuilder()
              .setDigest(digest)
              .setIdentifier(uuid.toString())
              .setCompressor(compressor)
              .build());
    } catch (ExecutionException e) {
      String compression = "";
      if (compressor == Compressor.Value.ZSTD) {
        compression = "zstd compressed ";
      }
      log.log(
          Level.SEVERE,
          "error getting " + compression + "write for " + DigestUtil.toString(digest) + ":" + uuid,
          e);
      throw new IllegalStateException("write create must not fail", e.getCause());
    }
  }

  SettableFuture<Long> getFuture(Digest digest) {
    try {
      return writesInProgress.get(digest);
    } catch (ExecutionException e) {
      Throwables.throwIfUnchecked(e.getCause());
      throw new UncheckedExecutionException(e.getCause());
    }
  }

  private static class UniqueWriteOutputStream extends CancellableOutputStream {
    private final CancellableOutputStream out;
    private final Consumer<Boolean> onClosed;
    private final long size;
    private boolean closed = false;

    UniqueWriteOutputStream(CancellableOutputStream out, Consumer<Boolean> onClosed, long size) {
      super(out);
      this.out = out;
      this.onClosed = onClosed;
      this.size = size;
    }

    // available to refer to replicable stream
    CancellableOutputStream delegate() {
      return out;
    }

    @Override
    public void write(int b) throws IOException {
      if (closed) {
        throw new IOException("write output stream is closed");
      }
      super.write(b);
    }

    @Override
    public void write(byte[] b) throws IOException {
      write(b, 0, b.length);
    }

    @Override
    public void write(byte[] b, int off, int len) throws IOException {
      if (closed) {
        throw new IOException("write output stream is closed");
      }
      super.write(b, off, len);
    }

    @Override
    public void close() throws IOException {
      // disallow any further writes
      closed = true;
      try {
        // we ignore closes below the complete size
        if (out.getWrittenForClose() >= size) {
          super.close();
        }
      } finally {
        onClosed.accept(/* cancelled=*/ false);
      }
    }

    @Override
    public void cancel() throws IOException {
      try {
        out.cancel();
      } finally {
        onClosed.accept(/* cancelled=*/ true);
      }
    }
  }

  Write newWrite(BlobWriteKey key, ListenableFuture<Long> future) {
    Write write =
        new Write() {
          CancellableOutputStream out = null;
          boolean isReset = false;
          SettableFuture<Void> closedFuture = null;
          long fileCommittedSize = -1;

          @Override
          public synchronized void reset() {
            try {
              if (out != null) {
                out.cancel();
              }
            } catch (IOException e) {
              log.log(
                  Level.SEVERE,
                  "could not reset write "
                      + DigestUtil.toString(key.getDigest())
                      + ":"
                      + key.getIdentifier(),
                  e);
            } finally {
              isReset = true;
            }
          }

          @Override
          public synchronized long getCommittedSize() {
            long committedSize = getCommittedSizeFromOutOrDisk();
            if (committedSize == 0 && out == null) {
              isReset = true;
            }
            return committedSize;
          }

          long getCommittedSizeFromOutOrDisk() {
            if (isComplete()) {
              return key.getDigest().getSizeBytes();
            }
            return getCommittedSizeFromOut();
          }

          synchronized long getCommittedSizeFromOut() {
            if (out == null) {
              if (fileCommittedSize < 0) {
                // we need to cache this from disk until an out stream is acquired
                String blobKey = getKey(key.getDigest(), false);
                Path blobKeyPath = getPath(blobKey);
                try {
                  fileCommittedSize =
                      Files.size(blobKeyPath.resolveSibling(blobKey + "." + key.getIdentifier()));
                } catch (IOException e) {
                  fileCommittedSize = 0;
                }
              }
              return fileCommittedSize;
            }
            return out.getWritten();
          }

          @Override
          public synchronized boolean isComplete() {
            return getFuture().isDone()
                || ((closedFuture == null || closedFuture.isDone())
                    && containsLocal(key.getDigest(), /* result=*/ null, (key) -> {}));
          }

          @Override
          public synchronized ListenableFuture<FeedbackOutputStream> getOutputFuture(
              long deadlineAfter, TimeUnit deadlineAfterUnits, Runnable onReadyHandler) {
            if (closedFuture == null || closedFuture.isDone()) {
              try {
                // this isn't great, and will block when there are multiple requesters
                return immediateFuture(
                    getOutput(deadlineAfter, deadlineAfterUnits, onReadyHandler));
              } catch (IOException e) {
                return immediateFailedFuture(e);
              }
            }
            return transformAsync(
                closedFuture,
                result -> getOutputFuture(deadlineAfter, deadlineAfterUnits, onReadyHandler),
                directExecutor());
          }

          @Override
          public synchronized FeedbackOutputStream getOutput(
              long deadlineAfter, TimeUnit deadlineAfterUnits, Runnable onReadyHandler)
              throws IOException {
            // caller will be the exclusive owner of this write stream. all other requests
            // will block until it is returned via a close.
            if (closedFuture != null) {
              try {
                closedFuture.get();
              } catch (ExecutionException e) {
                throw new IOException(e.getCause());
              } catch (InterruptedException e) {
                throw new IOException(e);
              }
            }
            SettableFuture<Void> outClosedFuture = SettableFuture.create();
            UniqueWriteOutputStream uniqueOut =
                createUniqueWriteOutput(
                    out,
                    key.getCompressor(),
                    key.getDigest(),
                    UUID.fromString(key.getIdentifier()),
                    cancelled -> {
                      if (cancelled) {
                        out = null;
                        isReset = true;
                      }
                      outClosedFuture.set(null);
                    },
                    this::isComplete,
                    isReset);
            commitOpenState(uniqueOut.delegate(), outClosedFuture);
            return uniqueOut;
          }

          private void commitOpenState(
              CancellableOutputStream out, SettableFuture<Void> closedFuture) {
            // transition the Write to an open state, and modify all internal state required
            // atomically
            // this function must. not. throw.

            this.out = out;
            this.closedFuture = closedFuture;
            // they will likely write to this, so we can no longer assume isReset.
            // might want to subscribe to a write event on the stream
            isReset = false;
            // our cached file committed size is now invalid
            fileCommittedSize = -1;
          }

          @Override
          public ListenableFuture<Long> getFuture() {
            return future;
          }
        };
    write.getFuture().addListener(write::reset, directExecutor());
    return write;
  }

  UniqueWriteOutputStream createUniqueWriteOutput(
      CancellableOutputStream out,
      Compressor.Value compressor,
      Digest digest,
      UUID uuid,
      Consumer<Boolean> onClosed,
      BooleanSupplier isComplete,
      boolean isReset)
      throws IOException {
    if (out == null) {
      out = newOutput(compressor, digest, uuid, isComplete, isReset);
    }
    if (out == null) {
      // duplicate output stream
      out =
          new CancellableOutputStream(nullOutputStream()) {
            @Override
            public long getWritten() {
              return digest.getSizeBytes();
            }

            @Override
            public void cancel() {}

            @Override
            public Path getPath() {
              return null;
            }
          };
    }

    // this stream is uniquely assigned to the consumer, can be closed,
    // and will properly reject any subsequent write activity with an
    // exception. It will not close the underlying stream unless we have
    // reached our digest point (or beyond).
    return new UniqueWriteOutputStream(out, onClosed, digest.getSizeBytes());
  }

  CancellableOutputStream newOutput(
      Compressor.Value compressor,
      Digest digest,
      UUID uuid,
      BooleanSupplier isComplete,
      boolean isReset)
      throws IOException {
    String key = getKey(digest, false);
    final CancellableOutputStream cancellableOut;
    try {
      log.log(Level.FINE, format("getWrite: %s", key));
      cancellableOut =
          putImpl(
              compressor,
              key,
              uuid,
              () -> completeWrite(digest),
              digest.getSizeBytes(),
              /* isExecutable=*/ false,
              () -> invalidateWrite(digest),
              isReset);
    } catch (InterruptedException e) {
      Thread.currentThread().interrupt();
      throw new IOException(e);
    }
    if (cancellableOut == null) {
      decrementReference(key);
      return null;
    }
    return new CancellableOutputStream(cancellableOut) {
      final AtomicBoolean closed = new AtomicBoolean(false);

      @Override
      public void write(int b) throws IOException {
        try {
          super.write(b);
        } catch (ClosedChannelException e) {
          if (!isComplete.getAsBoolean()) {
            throw e;
          }
        }
      }

      @Override
      public void write(byte[] b) throws IOException {
        try {
          super.write(b);
        } catch (ClosedChannelException e) {
          if (!isComplete.getAsBoolean()) {
            throw e;
          }
        }
      }

      @Override
      public void write(byte[] b, int off, int len) throws IOException {
        try {
          super.write(b, off, len);
        } catch (ClosedChannelException e) {
          if (!isComplete.getAsBoolean()) {
            throw e;
          }
        }
      }

      @Override
      public void cancel() throws IOException {
        if (closed.compareAndSet(/* expected=*/ false, /* update=*/ true)) {
          cancellableOut.cancel();
        }
      }

      @Override
      public void close() throws IOException {
        if (closed.compareAndSet(/* expected=*/ false, /* update=*/ true)) {
          try {
            out.close();
            decrementReference(key);
          } catch (IncompleteBlobException e) {
            // ignore
          }
        }
      }

      @Override
      public long getWrittenForClose() {
        return cancellableOut.getWrittenForClose();
      }
    };
  }

  @Override
  public void put(Blob blob) throws InterruptedException {
    put(blob, /* onExpiration=*/ null);
  }

  @Override
  public long maxEntrySize() {
    return maxEntrySizeInBytes;
  }

  private static final class SharedLock implements Lock {
    private final AtomicBoolean locked = new AtomicBoolean(false);

    @Override
    public void lock() {
      for (; ; ) {
        try {
          lockInterruptibly();
          return;
        } catch (InterruptedException e) {
          // ignore
        }
      }
    }

    @Override
    public void lockInterruptibly() throws InterruptedException {
      // attempt to atomically synchronize
      synchronized (locked) {
        while (!locked.compareAndSet(/* expected=*/ false, /* update=*/ true)) {
          locked.wait();
        }
      }
    }

    @SuppressWarnings("NullableProblems")
    @Override
    public Condition newCondition() {
      throw new UnsupportedOperationException();
    }

    @Override
    public boolean tryLock() {
      synchronized (locked) {
        return locked.compareAndSet(false, true);
      }
    }

    @SuppressWarnings("NullableProblems")
    @Override
    public boolean tryLock(long time, TimeUnit unit) {
      throw new UnsupportedOperationException();
    }

    @Override
    public void unlock() {
      if (!locked.compareAndSet(/* expected=*/ true, /* update=*/ false)) {
        throw new IllegalMonitorStateException("the lock was not held");
      }
      synchronized (locked) {
        locked.notify();
      }
    }
  }

  private static final class LockMap {
    private final Map<Path, Lock> mutexes = Maps.newHashMap();

    private synchronized Lock acquire(Path key) {
      Lock mutex = mutexes.get(key);
      if (mutex == null) {
        mutex = new SharedLock();
        mutexes.put(key, mutex);
      }
      return mutex;
    }

    private synchronized void release(Path key) {
      // prevents this lock from being exclusive to other accesses, since it
      // must now be present
      mutexes.remove(key);
    }
  }

  private static final class FileEntryKey {
    private final String key;
    private final long size;
    private final boolean isExecutable;
    private final Digest digest;
    private final boolean legacy; // file is in old format name, should be renamed

    FileEntryKey(String key, long size, boolean isExecutable, Digest digest, boolean legacy) {
      this.key = key;
      this.size = size;
      this.isExecutable = isExecutable;
      this.digest = digest;
      this.legacy = legacy;
    }

    String getKey() {
      return key;
    }

    long getSize() {
      return size;
    }

    boolean getIsExecutable() {
      return isExecutable;
    }

    Digest getDigest() {
      return digest;
    }

    boolean isLegacy() {
      return legacy;
    }
  }

  public void initializeRootDirectory() throws IOException {
    for (Path dir : entryPathStrategy) {
      Files.createDirectories(dir);
    }
    fileStore = Files.getFileStore(root);
  }

  public StartupCacheResults start(boolean skipLoad) throws IOException, InterruptedException {
    return start(newDirectExecutorService(), skipLoad);
  }

  public StartupCacheResults start(ExecutorService removeDirectoryService, boolean skipLoad)
      throws IOException, InterruptedException {
    return start(onPut, removeDirectoryService, skipLoad);
  }

  /**
   * initialize the cache for persistent storage and inject any consistent entries which already
   * exist under the root into the storage map. This call will create the root if it does not exist,
   * and will scale in cost with the number of files already present.
   */
  public StartupCacheResults start(
      Consumer<Digest> onStartPut, ExecutorService removeDirectoryService, boolean skipLoad)
      throws IOException, InterruptedException {
    CasFallbackDelegate.start(delegate, onStartPut, removeDirectoryService, delegateSkipLoad);

    log.log(Level.INFO, "Initializing cache at: " + root);
    Instant startTime = Instant.now();

    CacheLoadResults loadResults = new CacheLoadResults();
    loadResults.loadSkipped = skipLoad;

    // Load the cache
    if (!skipLoad) {
      initializeRootDirectory();
      loadResults = loadCache(onStartPut, removeDirectoryService);
    } else {
      // Skip loading the cache and ensure it is empty
      Directories.remove(root, removeDirectoryService);
      initializeRootDirectory();
    }

    log.log(Level.INFO, "Creating Index");
    directoriesIndex.start();
    log.log(Level.INFO, "Index Created");

    // Calculate Startup time
    Instant endTime = Instant.now();
    Duration startupTime = Duration.between(startTime, endTime);
    log.log(Level.INFO, "Startup Time: " + startupTime.getSeconds() + "s");

    // Start metrics collection thread
    prometheusMetricsThread =
        new Thread(
            () -> {
              while (!Thread.currentThread().isInterrupted()) {
                try {
                  casSizeMetric.set(size());
                  casEntryCountMetric.set(entryCount());
                  TimeUnit.MINUTES.sleep(5);
                } catch (InterruptedException e) {
                  Thread.currentThread().interrupt();
                  break;
                } catch (Exception e) {
                  log.log(Level.SEVERE, "Could not update CasFileCache metrics", e);
                }
              }
            },
            "Prometheus CAS Metrics Collector");
    prometheusMetricsThread.start();

    // return information about the cache startup.
    StartupCacheResults startupResults = new StartupCacheResults();
    startupResults.cacheDirectory = root;
    startupResults.load = loadResults;
    startupResults.startupTime = startupTime;
    return startupResults;
  }

  private CacheLoadResults loadCache(
      Consumer<Digest> onStartPut, ExecutorService removeDirectoryService)
      throws IOException, InterruptedException {
    CacheLoadResults results = new CacheLoadResults();

    // Phase 1: Scan
    // build scan cache results by analyzing each file on the root.
    results.scan = scanRoot(onStartPut);
    logCacheScanResults(results.scan);
    deleteInvalidFileContent(results.scan.deleteFiles, removeDirectoryService);

    // Phase 2: Compute
    // recursively construct all directory structures.
    results.invalidDirectories = computeDirectories(results.scan);
    logComputeDirectoriesResults(results.invalidDirectories);
    deleteInvalidFileContent(results.invalidDirectories, removeDirectoryService);

    return results;
  }

  private void deleteInvalidFileContent(List<Path> files, ExecutorService removeDirectoryService) {
    try {
      for (Path path : files) {
        if (Files.isDirectory(path)) {
          Directories.remove(path, removeDirectoryService);
        } else {
          Files.delete(path);
        }
      }
    } catch (Exception e) {
      log.log(Level.SEVERE, "failure to delete CAS content: ", e);
    }
  }

  @SuppressWarnings("unchecked")
  private void logCacheScanResults(CacheScanResults cacheScanResults) {
    JSONObject obj = new JSONObject();
    obj.put("dirs", cacheScanResults.computeDirs.size());
    obj.put("keys", cacheScanResults.fileKeys.size());
    obj.put("delete", cacheScanResults.deleteFiles.size());
    log.log(Level.INFO, obj.toString());
  }

  @SuppressWarnings("unchecked")
  private void logComputeDirectoriesResults(List<Path> invalidDirectories) {
    JSONObject obj = new JSONObject();
    obj.put("invalid dirs", invalidDirectories.size());
    log.log(Level.INFO, obj.toString());
  }

  private CacheScanResults scanRoot(Consumer<Digest> onStartPut)
      throws IOException, InterruptedException {
    // create thread pool
    ExecutorService pool = BuildfarmExecutors.getScanCachePool();

    // collect keys from cache root.
    ImmutableList.Builder<Path> computeDirsBuilder = new ImmutableList.Builder<>();
    ImmutableList.Builder<Path> deleteFilesBuilder = new ImmutableList.Builder<>();
    ImmutableMap.Builder<Object, Entry> fileKeysBuilder = new ImmutableMap.Builder<>();

    // TODO invalidate mismatched hash prefix
    Iterable<Path> files = ImmutableList.of();
    for (Path path : entryPathStrategy) {
      files = Iterables.concat(files, listDir(path));
    }

    for (Path branchDir : entryPathStrategy.branchDirectories()) {
      boolean isRoot = branchDir == root;
      for (Path file : listDir(branchDir)) {
        // allow migration for digest-y names
        String name = file.getFileName().toString();
        if (!(isRoot && name.equals(directoriesIndexDbName)) && !name.matches("[0-9a-f]{2}")) {
          deleteFilesBuilder.add(file);
        }
      }
    }

    for (Path file : files) {
      pool.execute(
          () -> {
            try {
              processRootFile(
                  onStartPut, file, computeDirsBuilder, deleteFilesBuilder, fileKeysBuilder);
            } catch (Exception e) {
              log.log(Level.SEVERE, "error reading file " + file.toString(), e);
            }
          });
    }

    joinThreads(pool, "Scanning Cache Root...");

    // log information from scanning cache root.
    CacheScanResults cacheScanResults = new CacheScanResults();
    cacheScanResults.computeDirs = computeDirsBuilder.build();
    cacheScanResults.deleteFiles = deleteFilesBuilder.build();
    cacheScanResults.fileKeys = fileKeysBuilder.build();

    return cacheScanResults;
  }

  @SuppressWarnings("SynchronizationOnLocalVariableOrMethodParameter")
  private void processRootFile(
      Consumer<Digest> onStartPut,
      Path file,
      ImmutableList.Builder<Path> computeDirs,
      ImmutableList.Builder<Path> deleteFiles,
      ImmutableMap.Builder<Object, Entry> fileKeys)
      throws IOException {
    String basename = file.getFileName().toString();

    FileStatus stat = stat(file, false, fileStore);

    // mark directory for later key compute
    if (file.toString().endsWith("_dir")) {
      if (stat.isDirectory()) {
        synchronized (computeDirs) {
          computeDirs.add(file);
        }
      } else {
        synchronized (deleteFiles) {
          deleteFiles.add(file);
        }
      }
    } else if (stat.isDirectory()) {
      synchronized (deleteFiles) {
        deleteFiles.add(file);
      }
    } else {
      // if cas is full or entry is oversized or empty, mark file for later deletion.
      long size = stat.getSize();
      if (sizeInBytes + size > maxSizeInBytes || size > maxEntrySizeInBytes || size == 0) {
        synchronized (deleteFiles) {
          deleteFiles.add(file);
        }
      } else {
        // get the key entry from the file name.
        FileEntryKey fileEntryKey = parseFileEntryKey(basename, stat.getSize());

        // if key entry file name cannot be parsed, mark file for later deletion.
        if (fileEntryKey == null || stat.isReadOnlyExecutable() != fileEntryKey.getIsExecutable()) {
          synchronized (deleteFiles) {
            deleteFiles.add(file);
          }
        } else {
          String key = fileEntryKey.getKey();
          Path keyPath = getPath(key);
          // remove/refactor when #677 is closed
          if (fileEntryKey.isLegacy()) {
            Files.move(file, keyPath);
          }
          // populate key it is not currently stored.
          Entry e = new Entry(key, size, Deadline.after(10, SECONDS));
          Object fileKey = getFileKey(keyPath, stat);
          synchronized (fileKeys) {
            fileKeys.put(fileKey, e);
          }
          storage.put(e.key, e);
          onStartPut.accept(fileEntryKey.getDigest());
          synchronized (this) {
            if (e.decrementReference(header)) {
              unreferencedEntryCount++;
            }
          }
          sizeInBytes += size;
        }
      }
    }
  }

  @SuppressWarnings("ConstantConditions")
  private List<Path> computeDirectories(CacheScanResults cacheScanResults)
      throws InterruptedException {
    // create thread pool
    ExecutorService pool = BuildfarmExecutors.getComputeCachePool();

    ImmutableList.Builder<Path> invalidDirectories = new ImmutableList.Builder<>();

    for (Path path : cacheScanResults.computeDirs) {
      pool.execute(
          () -> {
            try {
              ImmutableList.Builder<String> inputsBuilder = ImmutableList.builder();

              List<NamedFileKey> sortedDirent = listDirentSorted(path, fileStore);

              Directory directory =
                  computeDirectory(path, sortedDirent, cacheScanResults.fileKeys, inputsBuilder);

              Digest digest = directory == null ? null : digestUtil.compute(directory);

              // apply legacy rename if possible
              // Remove on major release or when #677 is closed
              Path dirPath = path;
              String basename = path.getFileName().toString();
              if (basename.equals(digest.getHash() + "_" + digest.getSizeBytes() + "_dir")) {
                dirPath = getDirectoryPath(digest);
                if (Files.exists(dirPath)) {
                  // destroy this directory if the destination already exists
                  digest = null;
                } else {
                  Files.move(path, dirPath);
                }
              }
              // end legacy support, drop modified dirPath

              if (digest != null && getDirectoryPath(digest).equals(dirPath)) {
                DirectoryEntry e = new DirectoryEntry(directory, Deadline.after(10, SECONDS));
                directoriesIndex.put(digest, inputsBuilder.build());
                directoryStorage.put(digest, e);
              } else {
                synchronized (invalidDirectories) {
                  invalidDirectories.add(dirPath);
                }
              }
            } catch (Exception e) {
              log.log(Level.SEVERE, "error processing directory " + path.toString(), e);
            }
          });
    }

    joinThreads(pool, "Populating Directories...");

    return invalidDirectories.build();
  }

  private Directory computeDirectory(
      Path path,
      List<NamedFileKey> sortedDirent,
      Map<Object, Entry> fileKeys,
      ImmutableList.Builder<String> inputsBuilder)
      throws IOException {
    Directory.Builder b = Directory.newBuilder();

    for (NamedFileKey dirent : sortedDirent) {
      String name = dirent.getName();
      Path entryPath = path.resolve(name);
      if (dirent.getFileStatus().isSymbolicLink()) {
        b.addSymlinksBuilder()
            .setName(name)
            .setTarget(Files.readSymbolicLink(entryPath).toString());
        // TODO symlink properties
      } else {
        Entry e = fileKeys.get(dirent.getFileKey());

        // decide if file is a directory or empty/non-empty file
        boolean isDirectory = dirent.getFileStatus().isDirectory();
        boolean isEmptyFile = false;
        if (e == null && !isDirectory) {
          if (dirent.getFileStatus().getSize() == 0) {
            isEmptyFile = true;
          } else {
            // no entry, not a directory, will NPE
            b.addFilesBuilder().setName(name + "-MISSING");
            // continue here to hopefully result in invalid directory
            break;
          }
        }

        // directory
        if (isDirectory) {
          List<NamedFileKey> childDirent = listDirentSorted(entryPath, fileStore);
          Directory dir = computeDirectory(entryPath, childDirent, fileKeys, inputsBuilder);
          b.addDirectoriesBuilder().setName(name).setDigest(digestUtil.compute(dir));
        } else if (isEmptyFile) {
          // empty file
          boolean isExecutable = isReadOnlyExecutable(entryPath, fileStore);
          b.addFilesBuilder()
              .setName(name)
              .setDigest(digestUtil.empty())
              .setIsExecutable(isExecutable);
        } else {
          // non-empty file
          inputsBuilder.add(e.key);
          Digest digest = CASFileCache.keyToDigest(e.key, e.size, digestUtil);
          boolean isExecutable = e.key.endsWith("_exec");
          b.addFilesBuilder().setName(name).setDigest(digest).setIsExecutable(isExecutable);
        }
      }
    }

    return b.build();
  }

  @SuppressWarnings("ResultOfMethodCallIgnored")
  private void joinThreads(ExecutorService pool, String message) throws InterruptedException {
    pool.shutdown();
    while (!pool.isTerminated()) {
      log.log(Level.INFO, message);
      pool.awaitTermination(1, TimeUnit.MINUTES);
    }
  }

  private static String digestFilename(Digest digest) {
    return digest.getHash();
  }

  public static String getFileName(Digest digest, boolean isExecutable) {
    return digestFilename(digest) + (isExecutable ? "_exec" : "");
  }

  public String getKey(Digest digest, boolean isExecutable) {
    return getFileName(digest, isExecutable);
  }

  private synchronized void decrementReference(String inputFile) throws IOException {
    decrementReferencesSynchronized(ImmutableList.of(inputFile), ImmutableList.of());
  }

  public synchronized void decrementReferences(
      Iterable<String> inputFiles, Iterable<Digest> inputDirectories)
      throws IOException, InterruptedException {
    try {
      decrementReferencesSynchronized(inputFiles, inputDirectories);
    } catch (ClosedByInterruptException e) {
      InterruptedException intEx = new InterruptedException();
      intEx.addSuppressed(e);
      throw intEx;
    }
  }

  @SuppressWarnings("NonAtomicOperationOnVolatileField")
  private int decrementInputReferences(Iterable<String> inputFiles) {
    int entriesDereferenced = 0;
    for (String input : inputFiles) {
      checkNotNull(input);
      Entry e = storage.get(input);
      if (e == null) {
        throw new IllegalStateException(input + " has been removed with references");
      }
      if (!e.key.equals(input)) {
        throw new RuntimeException("ERROR: entry retrieved: " + e.key + " != " + input);
      }
      if (e.decrementReference(header)) {
        entriesDereferenced++;
        unreferencedEntryCount++;
      }
    }
    return entriesDereferenced;
  }

  @GuardedBy("this")
  private void decrementReferencesSynchronized(
      Iterable<String> inputFiles, Iterable<Digest> inputDirectories) throws IOException {
    // decrement references and notify if any dropped to 0
    // insert after the last 0-reference count entry in list
    int entriesDereferenced = decrementInputReferences(inputFiles);
    for (Digest inputDirectory : inputDirectories) {
      DirectoryEntry dirEntry = directoryStorage.get(inputDirectory);
      if (dirEntry == null) {
        throw new IllegalStateException(
            "inputDirectory "
                + DigestUtil.toString(inputDirectory)
                + " is not in directoryStorage");
      }
      entriesDereferenced +=
          decrementInputReferences(directoriesIndex.directoryEntries(inputDirectory));
    }
    if (entriesDereferenced > 0) {
      notify();
    }
  }

  public Path getRoot() {
    return root;
  }

  public Path getPath(String filename) {
    return entryPathStrategy.getPath(filename);
  }

  private synchronized void dischargeAndNotify(long size) {
    discharge(size);
    notify();
  }

  @GuardedBy("this")
  private void discharge(long size) {
    sizeInBytes -= size;
    removedEntryCount++;
    removedEntrySize += size;
  }

  @GuardedBy("this")
  private void unlinkEntry(Entry entry) throws IOException {
    try {
      dischargeEntry(entry, expireService);
    } catch (Exception e) {
      throw new IOException(e);
    }
    // technically we should attempt to remove the file here,
    // but we're only called in contexts where it doesn't exist...
  }

  @VisibleForTesting
  public Path getDirectoryPath(Digest digest) {
    return getPath(digestFilename(digest) + "_dir");
  }

  @GuardedBy("this")
  private Entry waitForLastUnreferencedEntry(long blobSizeInBytes) throws InterruptedException {
    while (header.after == header) {
      int references = 0;
      int keys = 0;
      int min = -1;
      int max = 0;
      String minkey = null;
      String maxkey = null;
      log.log(
          Level.INFO,
          format(
              "CASFileCache::expireEntry(%d) header(%s): { after: %s, before: %s }",
              blobSizeInBytes,
              header.hashCode(),
              header.after.hashCode(),
              header.before.hashCode()));
      // this should be incorporated in the listenable future construction...
      for (Map.Entry<String, Entry> pe : storage.entrySet()) {
        String key = pe.getKey();
        Entry e = pe.getValue();
        if (e.referenceCount > max) {
          max = e.referenceCount;
          maxkey = key;
        }
        if (min == -1 || e.referenceCount < min) {
          min = e.referenceCount;
          minkey = key;
        }
        if (e.referenceCount == 0) {
          log.log(
              Level.INFO,
              format(
                  "CASFileCache::expireEntry(%d) unreferenced entry(%s): { after: %s, before: %s }",
                  blobSizeInBytes,
                  e.hashCode(),
                  e.after == null ? null : e.after.hashCode(),
                  e.before == null ? null : e.before.hashCode()));
        }
        references += e.referenceCount;
        keys++;
      }
      if (keys == 0) {
        throw new IllegalStateException(
            "CASFileCache::expireEntry("
                + blobSizeInBytes
                + ") there are no keys to wait for expiration on");
      }
      log.log(
          Level.INFO,
          format(
              "CASFileCache::expireEntry(%d) unreferenced list is empty, %d bytes, %d keys with %d references, min(%d, %s), max(%d, %s)",
              blobSizeInBytes, sizeInBytes, keys, references, min, minkey, max, maxkey));
      wait();
      if (sizeInBytes <= maxSizeInBytes) {
        return null;
      }
    }
    return header.after;
  }

  @SuppressWarnings("NonAtomicOperationOnVolatileField")
  @GuardedBy("this")
  List<ListenableFuture<Void>> unlinkAndExpireDirectories(Entry entry, ExecutorService service) {
    ImmutableList.Builder<ListenableFuture<Void>> builder = ImmutableList.builder();
    Iterable<Digest> containingDirectories;
    try {
      containingDirectories = directoriesIndex.removeEntry(entry.key);
    } catch (Exception e) {
      log.log(Level.SEVERE, format("error removing entry %s from directoriesIndex", entry.key), e);
      containingDirectories = ImmutableList.of();
    }
    for (Digest containingDirectory : containingDirectories) {
      builder.add(expireDirectory(containingDirectory, service));
    }
    entry.unlink();
    unreferencedEntryCount--;
    if (entry.referenceCount != 0) {
      log.log(Level.SEVERE, "removed referenced entry " + entry.key);
    }
    return builder.build();
  }

  @GuardedBy("this")
  private ListenableFuture<Entry> dischargeEntryFuture(Entry entry, ExecutorService service) {
    List<ListenableFuture<Void>> directoryExpirationFutures =
        unlinkAndExpireDirectories(entry, service);
    discharge(entry.size);
    return whenAllComplete(directoryExpirationFutures)
        .call(
            () -> {
              Exception expirationException = null;
              for (ListenableFuture<Void> directoryExpirationFuture : directoryExpirationFutures) {
                try {
                  directoryExpirationFuture.get();
                } catch (ExecutionException e) {
                  Throwable cause = e.getCause();
                  if (cause instanceof Exception) {
                    expirationException = (Exception) cause;
                  } else {
                    log.log(
                        Level.SEVERE,
                        "undeferrable exception during discharge of " + entry.key,
                        cause);
                    // errors and the like, avoid any deferrals
                    Throwables.throwIfUnchecked(cause);
                    throw new RuntimeException(cause);
                  }
                } catch (InterruptedException e) {
                  // unlikely, all futures must be complete
                }
              }
              if (expirationException != null) {
                throw expirationException;
              }
              return entry;
            },
            service);
  }

  @GuardedBy("this")
  private void dischargeEntry(Entry entry, ExecutorService service) throws Exception {
    Exception expirationException = null;
    for (ListenableFuture<Void> directoryExpirationFuture :
        unlinkAndExpireDirectories(entry, service)) {
      do {
        try {
          directoryExpirationFuture.get();
        } catch (ExecutionException e) {
          Throwable cause = e.getCause();
          if (cause instanceof Exception) {
            expirationException = (Exception) cause;
          } else {
            log.log(Level.SEVERE, "undeferrable exception during discharge of " + entry.key, cause);
            // errors and the like, avoid any deferrals
            Throwables.throwIfUnchecked(cause);
            throw new RuntimeException(cause);
          }
        } catch (InterruptedException e) {
          // FIXME add some suppression
          expirationException = e;
        }
      } while (!directoryExpirationFuture.isDone());
    }
    // only discharge after all the directories are gone, or their removal failed
    discharge(entry.size);
    if (expirationException != null) {
      throw expirationException;
    }
  }

  // clears the interrupted status
  private static boolean causedByInterrupted(Exception e) {
    return Thread.interrupted()
        || e.getCause() instanceof InterruptedException
        || e instanceof ClosedByInterruptException;
  }

  @SuppressWarnings("NonAtomicOperationOnVolatileField")
  @GuardedBy("this")
  private ListenableFuture<Entry> expireEntry(long blobSizeInBytes, ExecutorService service)
      throws IOException, InterruptedException {
    for (Entry e = waitForLastUnreferencedEntry(blobSizeInBytes);
        e != null;
        e = waitForLastUnreferencedEntry(blobSizeInBytes)) {
      if (e.referenceCount != 0) {
        throw new IllegalStateException(
            "ERROR: Reference counts lru ordering has not been maintained correctly, attempting to expire referenced (or negatively counted) content "
                + e.key
                + " with "
                + e.referenceCount
                + " references");
      }
      boolean interrupted = false;
      try {
        expireEntryFallback(e);
      } catch (IOException ioEx) {
        interrupted = causedByInterrupted(ioEx);
      }
      Entry removedEntry = storage.remove(e.key);
      // reference compare on purpose
      if (removedEntry == e) {
        ListenableFuture<Entry> entryFuture = dischargeEntryFuture(e, service);
        if (interrupted) {
          Thread.currentThread().interrupt();
        }
        return entryFuture;
      }
      if (removedEntry == null) {
        log.log(Level.SEVERE, format("entry %s was already removed during expiration", e.key));
        if (e.isLinked()) {
          log.log(Level.SEVERE, format("removing spuriously non-existent entry %s", e.key));
          e.unlink();
          unreferencedEntryCount--;
        } else {
          log.log(
              Level.SEVERE,
              format(
                  "spuriously non-existent entry %s was somehow unlinked, should not appear again",
                  e.key));
        }
      } else {
        log.log(
            Level.SEVERE,
            "removed entry %s did not match last unreferenced entry, restoring it",
            e.key);
        storage.put(e.key, removedEntry);
      }
      // possibly delegated, but no removal, if we're interrupted, abort loop
      if (interrupted || Thread.currentThread().isInterrupted()) {
        throw new InterruptedException();
      }
    }
    return null;
  }

  @GuardedBy("this")
  private ListenableFuture<Void> expireDirectory(Digest digest, ExecutorService service) {
    DirectoryEntry e = directoryStorage.remove(digest);
    if (e == null) {
      log.log(
          Level.SEVERE,
          format("CASFileCache::expireDirectory(%s) does not exist", DigestUtil.toString(digest)));
      return immediateFuture(null);
    }

    return Directories.remove(getDirectoryPath(digest), service);
  }

  @SuppressWarnings("ConstantConditions")
  private void putDirectoryFiles(
      Iterable<FileNode> files,
      Iterable<SymlinkNode> symlinks,
      Path path,
      ImmutableList.Builder<String> inputsBuilder,
      ImmutableList.Builder<ListenableFuture<Path>> putFutures,
      ExecutorService service) {
    for (FileNode fileNode : files) {
      Path filePath = path.resolve(fileNode.getName());
      final ListenableFuture<Path> putFuture;
      if (fileNode.getDigest().getSizeBytes() != 0) {
        String key = getKey(fileNode.getDigest(), fileNode.getIsExecutable());
        putFuture =
            transformAsync(
                put(fileNode.getDigest(), fileNode.getIsExecutable(), service),
                (cacheFilePath) -> {
                  linkCachedFile(filePath, cacheFilePath);
                  // we saw null entries in the built immutable list without synchronization
                  synchronized (inputsBuilder) {
                    inputsBuilder.add(key);
                  }
                  return immediateFuture(cacheFilePath);
                },
                service);
      } else {
        putFuture =
            listeningDecorator(service)
                .submit(
                    () -> {
                      Files.createFile(filePath);
                      setReadOnlyPerms(filePath, fileNode.getIsExecutable(), fileStore);
                      return filePath;
                    });
      }
      putFutures.add(putFuture);
    }
    for (SymlinkNode symlinkNode : symlinks) {
      Path symlinkPath = path.resolve(symlinkNode.getName());
      putFutures.add(
          listeningDecorator(service)
              .submit(
                  () -> {
                    Path relativeTargetPath = root.getFileSystem().getPath(symlinkNode.getTarget());
                    checkState(!relativeTargetPath.isAbsolute());
                    Files.createSymbolicLink(symlinkPath, relativeTargetPath);
                    return symlinkPath;
                  }));
    }
  }

  private void linkCachedFile(Path filePath, Path cacheFilePath) throws IOException {
    // = Hardlink Limitations =
    // Creating hardlinks is fast and saves space within the CAS.
    // However, some filesystems such as ext4 have a total hardlink limit of 65k for individual
    // files. Hitting this limit is easier than you think because the hardlinking occurs across
    // actions.  A recommended filesystem to back the CAS is XFS, due to its high link counts limits
    // per inode. If you are using a filesystem with low hardlink limits, this call will likely fail
    // with 'Too many links...`.

    try {
      Files.createLink(filePath, cacheFilePath);
    } catch (IOException e) {
      // propagate the exception if we do not want to perform the fallback strategy.
      // The client should expect a failed action with an explanation of 'Too many links...`.
      if (!execRootFallback) {
        throw e;
      }

      // = Fallback Strategy =
      // Buildfarm provides a configuration fallback that copies files in the event
      // that hardlinking fails.  If you are copying files more often than hardlinking,
      // you're performance may degrade significantly.  Therefore we provide a metric
      // signal to allow detection of this fallback.
      Files.copy(cacheFilePath, filePath, StandardCopyOption.REPLACE_EXISTING);
      casCopyFallbackMetric.inc();

      // TODO: A more optimal strategy would be to provide additional inodes
      // (i.e. one backing file for a 65k or smaller link count) as a strategy,
      // with pools of the same hash getting replicated.
    }
  }

  private void fetchDirectory(
      Path rootPath,
      Digest digest,
      Map<Digest, Directory> directoriesIndex,
      ImmutableList.Builder<String> inputsBuilder,
      ImmutableList.Builder<ListenableFuture<Path>> putFutures,
      ExecutorService service)
      throws IOException, InterruptedException {
    Stack<Map.Entry<Path, Directory>> stack = new Stack<>();
    stack.push(
        new AbstractMap.SimpleEntry<>(
            rootPath, getDirectoryFromDigest(directoriesIndex, rootPath, digest)));
    while (!stack.isEmpty()) {
      Map.Entry<Path, Directory> pathDirectoryPair = stack.pop();
      Path path = pathDirectoryPair.getKey();
      Directory directory = pathDirectoryPair.getValue();

      removeFilePath(path);
      Files.createDirectory(path);
      putDirectoryFiles(
          directory.getFilesList(),
          directory.getSymlinksList(),
          path,
          inputsBuilder,
          putFutures,
          service);
      for (DirectoryNode directoryNode : directory.getDirectoriesList()) {
        Path subPath = path.resolve(directoryNode.getName());
        stack.push(
            new AbstractMap.SimpleEntry<>(
                subPath,
                getDirectoryFromDigest(directoriesIndex, subPath, directoryNode.getDigest())));
      }
    }
  }

  private void removeFilePath(Path path) throws IOException {
    if (Files.exists(path)) {
      if (Files.isDirectory(path)) {
        log.log(Level.FINE, "removing existing directory " + path + " for fetch");
        Directories.remove(path);
      } else {
        Files.delete(path);
      }
    }
  }

  private Directory getDirectoryFromDigest(
      Map<Digest, Directory> directoriesIndex, Path path, Digest digest) throws IOException {
    Directory directory;
    if (digest.getSizeBytes() == 0) {
      directory = Directory.getDefaultInstance();
    } else {
      directory = directoriesIndex.get(digest);
    }
    if (directory == null) {
      throw new IOException(
          format("directory not found for %s(%s)", path, DigestUtil.toString(digest)));
    }
    return directory;
  }

  public ListenableFuture<Path> putDirectory(
      Digest digest, Map<Digest, Directory> directoriesIndex, ExecutorService service) {
    Path path = getDirectoryPath(digest);
    Lock l = locks.acquire(path);
    log.log(Level.FINE, format("locking directory %s", path.getFileName()));
    try {
      l.lockInterruptibly();
    } catch (InterruptedException e) {
      Thread.currentThread().interrupt();
      return immediateFailedFuture(e);
    }
    log.log(Level.FINE, format("locked directory %s", path.getFileName()));
    ListenableFuture<Path> putFuture;
    try {
      putFuture = putDirectorySynchronized(path, digest, directoriesIndex, service);
    } catch (IOException e) {
      putFuture = immediateFailedFuture(e);
    }
    putFuture.addListener(
        () -> {
          l.unlock();
          log.log(Level.FINE, format("directory %s has been unlocked", path.getFileName()));
        },
        service);
    return putFuture;
  }

  private boolean directoryExists(
      Path path, Directory directory, Map<Digest, Directory> directoriesIndex) {
    if (!Files.exists(path)) {
      log.log(Level.SEVERE, format("directory path %s does not exist", path));
      return false;
    }
    for (FileNode fileNode : directory.getFilesList()) {
      Path filePath = path.resolve(fileNode.getName());
      if (!Files.exists(filePath)) {
        log.log(Level.SEVERE, format("directory file entry %s does not exist", filePath));
        return false;
      }
      // additional stat check to ensure that the cache entry exists for hard link inode match?
    }
    for (DirectoryNode directoryNode : directory.getDirectoriesList()) {
      if (!directoryExists(
          path.resolve(directoryNode.getName()),
          directoriesIndex.get(directoryNode.getDigest()),
          directoriesIndex)) {
        return false;
      }
    }
    return true;
  }

  private boolean directoryEntryExists(
      Path path, DirectoryEntry dirEntry, Map<Digest, Directory> directoriesIndex) {
    if (!dirEntry.existsDeadline.isExpired()) {
      return true;
    }

    if (directoryExists(path, dirEntry.directory, directoriesIndex)) {
      dirEntry.existsDeadline = Deadline.after(10, SECONDS);
      return true;
    }
    return false;
  }

  static class PutDirectoryException extends IOException {
    private final Path path;
    private final Digest digest;
    private final List<Throwable> exceptions;

    PutDirectoryException(Path path, Digest digest, List<Throwable> exceptions) {
      // When printing the exception, show the captured sub-exceptions.
      super(getErrorMessage(path, exceptions));
      this.path = path;
      this.digest = digest;
      this.exceptions = exceptions;
      for (Throwable exception : exceptions) {
        addSuppressed(exception);
      }
    }

    Path getPath() {
      return path;
    }

    Digest getDigest() {
      return digest;
    }

    List<Throwable> getExceptions() {
      return exceptions;
    }
  }

  private static String getErrorMessage(Path path, List<Throwable> exceptions) {
    return String.format(
        "%s: %d %s: %s",
        path, exceptions.size(), exceptions.size() == 1 ? "exception" : "exceptions", exceptions);
  }

  @SuppressWarnings("ConstantConditions")
  private ListenableFuture<Path> putDirectorySynchronized(
      Path path, Digest digest, Map<Digest, Directory> directoriesByDigest, ExecutorService service)
      throws IOException {
    log.log(Level.FINE, format("directory %s has been locked", path.getFileName()));
    ListenableFuture<Void> expireFuture;
    synchronized (this) {
      DirectoryEntry e = directoryStorage.get(digest);
      if (e == null) {
        expireFuture = immediateFuture(null);
      } else {
        ImmutableList.Builder<String> inputsBuilder = ImmutableList.builder();
        for (String input : directoriesIndex.directoryEntries(digest)) {
          Entry fileEntry = storage.get(input);
          if (fileEntry == null) {
            log.log(
                Level.SEVERE,
                format(
                    "CASFileCache::putDirectory(%s) exists, but input %s does not, purging it with fire and resorting to fetch",
                    DigestUtil.toString(digest), input));
            e = null;
            break;
          }
          if (fileEntry.incrementReference()) {
            unreferencedEntryCount--;
          }
          checkNotNull(input);
          inputsBuilder.add(input);
        }

        if (e != null) {
          log.log(Level.FINE, format("found existing entry for %s", path.getFileName()));
          if (directoryEntryExists(path, e, directoriesByDigest)) {
            return immediateFuture(path);
          }
          log.log(
              Level.SEVERE,
              format(
                  "directory %s does not exist in cache, purging it with fire and resorting to fetch",
                  path.getFileName()));
        }

        decrementReferencesSynchronized(inputsBuilder.build(), ImmutableList.of());
        expireFuture = expireDirectory(digest, service);
        log.log(Level.FINE, format("expiring existing entry for %s", path.getFileName()));
      }
    }

    ListenableFuture<Void> deindexFuture =
        transformAsync(
            expireFuture,
            result -> {
              try {
                directoriesIndex.remove(digest);
              } catch (IOException e) {
                return immediateFailedFuture(e);
              }
              return immediateFuture(null);
            },
            service);

    ImmutableList.Builder<String> inputsBuilder = ImmutableList.builder();
    ListenableFuture<Void> fetchFuture =
        transformAsync(
            deindexFuture,
            result -> {
              log.log(Level.FINE, format("expiry complete, fetching %s", path.getFileName()));
              ImmutableList.Builder<ListenableFuture<Path>> putFuturesBuilder =
                  ImmutableList.builder();
              fetchDirectory(
                  path, digest, directoriesByDigest, inputsBuilder, putFuturesBuilder, service);
              ImmutableList<ListenableFuture<Path>> putFutures = putFuturesBuilder.build();

              // is this better suited for whenAllComplete?

              return transformAsync(
                  successfulAsList(putFutures),
                  paths -> {
                    ImmutableList.Builder<Throwable> failures = ImmutableList.builder();
                    boolean failed = false;
                    for (int i = 0; i < paths.size(); i++) {
                      Path putPath = paths.get(i);
                      if (putPath == null) {
                        failed = true;
                        try {
                          putFutures.get(i).get();
                          // should never get here
                        } catch (Throwable t) {
                          failures.add(t);
                        }
                      }
                    }
                    if (failed) {
                      return immediateFailedFuture(
                          new PutDirectoryException(path, digest, failures.build()));
                    }
                    return immediateFuture(null);
                  },
                  service);
            },
            service);

    ListenableFuture<Void> chmodAndIndexFuture =
        transformAsync(
            fetchFuture,
            (result) -> {
              try {
                disableAllWriteAccess(path);
              } catch (IOException e) {
                log.log(Level.SEVERE, "error while disabling write permissions on " + path, e);
                return immediateFailedFuture(e);
              }
              try {
                directoriesIndex.put(digest, inputsBuilder.build());
              } catch (IOException e) {
                log.log(Level.SEVERE, "error while indexing " + path, e);
                return immediateFailedFuture(e);
              }
              return immediateFuture(null);
            },
            service);

    ListenableFuture<Void> rollbackFuture =
        catchingAsync(
            chmodAndIndexFuture,
            Throwable.class,
            e -> {
              ImmutableList<String> inputs = inputsBuilder.build();
              directoriesIndex.remove(digest);
              synchronized (this) {
                try {
                  decrementReferencesSynchronized(inputs, ImmutableList.of());
                } catch (IOException ioEx) {
                  e.addSuppressed(ioEx);
                }
              }
              try {
                log.log(Level.FINE, "removing directory to roll back " + path);
                Directories.remove(path);
              } catch (IOException removeException) {
                log.log(
                    Level.SEVERE,
                    "error during directory removal after fetch failure of " + path,
                    removeException);
                e.addSuppressed(removeException);
              }
              return immediateFailedFuture(e);
            },
            service);

    return transform(
        rollbackFuture,
        (results) -> {
          log.log(Level.FINE, format("directory fetch complete, inserting %s", path.getFileName()));
          DirectoryEntry e =
              new DirectoryEntry(
                  // might want to have this treatment ahead of this
                  digest.getSizeBytes() == 0
                      ? Directory.getDefaultInstance()
                      : directoriesByDigest.get(digest),
                  Deadline.after(10, SECONDS));
          directoryStorage.put(digest, e);
          return path;
        },
        service);
  }

  @VisibleForTesting
  public Path put(Digest digest, boolean isExecutable) throws IOException, InterruptedException {
    checkState(digest.getSizeBytes() > 0, "file entries may not be empty");

    return putAndCopy(digest, isExecutable);
  }

  // This can result in deadlock if called with a direct executor. I'm unsure how to guard
  // against it, until we can get to using a current-download future
  public ListenableFuture<Path> put(Digest digest, boolean isExecutable, Executor executor) {
    checkState(digest.getSizeBytes() > 0, "file entries may not be empty");

    return transformAsync(
        immediateFuture(null),
        (result) -> immediateFuture(putAndCopy(digest, isExecutable)),
        executor);
  }

  @SuppressWarnings("ThrowFromFinallyBlock")
  Path putAndCopy(Digest digest, boolean isExecutable) throws IOException, InterruptedException {
    String key = getKey(digest, isExecutable);
    CancellableOutputStream out =
        putImpl(
            Compressor.Value.IDENTITY, // first place to try internal compression
            key,
            UUID.randomUUID(),
            () -> completeWrite(digest),
            digest.getSizeBytes(),
            isExecutable,
            () -> invalidateWrite(digest),
            /* isReset=*/ true);
    if (out != null) {
      boolean complete = false;
      try {
        copyExternalInput(digest, out);
        complete = true;
      } finally {
        try {
          log.log(Level.FINE, format("closing output stream for %s", DigestUtil.toString(digest)));
          if (complete) {
            out.close();
          } else {
            out.cancel();
          }
          log.log(Level.FINE, format("output stream closed for %s", DigestUtil.toString(digest)));
        } catch (IOException e) {
          if (Thread.interrupted()) {
            log.log(
                Level.SEVERE,
                format("could not close stream for %s", DigestUtil.toString(digest)),
                e);
            //noinspection deprecation
            Throwables.propagateIfInstanceOf(e.getCause(), InterruptedException.class);
            throw new InterruptedException();
          } else {
            log.log(
                Level.FINE,
                format("failed output stream close for %s", DigestUtil.toString(digest)),
                e);
          }
          throw e;
        }
      }
    }
    return getPath(key);
  }

  private void copyExternalInput(Digest digest, CancellableOutputStream out)
      throws IOException, InterruptedException {
    log.log(Level.FINE, format("downloading %s", DigestUtil.toString(digest)));
    try (InputStream in = newExternalInput(Compressor.Value.IDENTITY, digest)) {
      ByteStreams.copy(in, out);
    } catch (IOException e) {
      out.cancel();
      log.log(
          Level.WARNING,
          format("error downloading %s", DigestUtil.toString(digest)),
          e); // prevent burial by early end of stream during close
      throw e;
    }
    log.log(Level.FINE, format("download of %s complete", DigestUtil.toString(digest)));
  }

  @FunctionalInterface
  private interface IORunnable {
    void run() throws IOException;
  }

  @VisibleForTesting
  abstract static class CancellableOutputStream extends WriteOutputStream {
    CancellableOutputStream(OutputStream out) {
      super(out);
    }

    CancellableOutputStream(WriteOutputStream out) {
      super(out);
    }

    abstract void cancel() throws IOException;

    long getWrittenForClose() {
      return getWritten();
    }
  }

  private static final CancellableOutputStream DUPLICATE_OUTPUT_STREAM =
      new CancellableOutputStream(nullOutputStream()) {
        @Override
        void cancel() {}
      };

  private CancellableOutputStream putImpl(
      Compressor.Value compressor,
      String key,
      UUID writeId,
      Supplier<Boolean> writeWinner,
      long blobSizeInBytes,
      boolean isExecutable,
      Runnable onInsert,
      boolean isReset)
      throws IOException, InterruptedException {
    CancellableOutputStream out =
        putOrReference(
            compressor,
            key,
            writeId,
            writeWinner,
            blobSizeInBytes,
            isExecutable,
            onInsert,
            isReset);
    if (out == DUPLICATE_OUTPUT_STREAM) {
      return null;
    }
    log.log(Level.FINE, format("entry %s is missing, downloading and populating", key));
    return newCancellableOutputStream(out);
  }

  private CancellableOutputStream newCancellableOutputStream(
      CancellableOutputStream cancellableOut) {
    return new CancellableOutputStream(cancellableOut) {
      boolean terminated = false;

      @Override
      public void cancel() throws IOException {
        withSingleTermination(cancellableOut::cancel);
      }

      @Override
      public void close() throws IOException {
        withSingleTermination(cancellableOut::close);
      }

      private void withSingleTermination(IORunnable runnable) throws IOException {
        if (!terminated) {
          try {
            runnable.run();
          } finally {
            terminated = true;
          }
        }
      }

      @Override
      public long getWrittenForClose() {
        return cancellableOut.getWrittenForClose();
      }
    };
  }

  private static final class SkipOutputStream extends FilterOutputStream {
    private long skip;

    SkipOutputStream(OutputStream out, long skip) {
      super(out);
      this.skip = skip;
    }

    @Override
    public void write(int b) throws IOException {
      if (skip > 0) {
        skip--;
      } else {
        super.write(b);
      }
    }

    @Override
    public void write(byte[] b, int off, int len) throws IOException {
      if (skip > 0) {
        int skipLen = (int) Math.min(skip, len);
        skip -= skipLen;
        len -= skipLen;
        off += skipLen;
      }
      if (len > 0) {
        super.write(b, off, len);
      }
    }

    boolean isSkipped() {
      return skip == 0;
    }
  }

  private synchronized boolean referenceIfExists(String key) throws IOException {
    Entry e = storage.get(key);
    if (e == null) {
      return false;
    }

    if (!entryExists(e)) {
      Entry removedEntry = storage.remove(key);
      if (removedEntry != null) {
        unlinkEntry(removedEntry);
      }
      return false;
    }

    if (e.incrementReference()) {
      unreferencedEntryCount--;
    }
    return true;
  }

  private CancellableOutputStream putOrReference(
      Compressor.Value compressor,
      String key,
      UUID writeId,
      Supplier<Boolean> writeWinner,
      long blobSizeInBytes,
      boolean isExecutable,
      Runnable onInsert,
      boolean isReset)
      throws IOException, InterruptedException {
    AtomicBoolean requiresDischarge = new AtomicBoolean(false);
    try {
      CancellableOutputStream out =
          putOrReferenceGuarded(
              compressor,
              key,
              writeId,
              writeWinner,
              blobSizeInBytes,
              isExecutable,
              onInsert,
              requiresDischarge,
              isReset);
      requiresDischarge.set(false); // stream now owns discharge
      return out;
    } finally {
      if (requiresDischarge.get()) {
        dischargeAndNotify(blobSizeInBytes);
      }
    }
  }

<<<<<<< HEAD
  private void deleteExpiredKey(String expiredKey) throws IOException {
    Path path = getPath(expiredKey);
    if (publishTtlMetric) {
      publishExpirationMetric(path);
    }
    Files.delete(path);
  }

  private void publishExpirationMetric(Path path) {
    long currentTime = new Date().getTime();
    long createdTime = path.toFile().lastModified();
    long ttl = currentTime - createdTime;
    casTtl.observe(ttl);
=======
  private void deleteExpiredKey(Path path) throws IOException {
    // We don't want publishing the metric to delay the deletion of the file.
    // We publish the metric only after the file has been deleted.
    long createdTime = 0;
    if (publishTtlMetric) {
      createdTime = path.toFile().lastModified();
    }

    Files.delete(path);

    if (publishTtlMetric) {
      publishExpirationMetric(createdTime);
    }
  }

  private void publishExpirationMetric(long createdTime) {
    long currentTime = new Date().getTime();
    long ttl = currentTime - createdTime;
    casTtl.observe(Time.millisecondsToSeconds(ttl));
>>>>>>> c9b65d28
  }

  @SuppressWarnings({"ConstantConditions", "ResultOfMethodCallIgnored"})
  private boolean charge(String key, long blobSizeInBytes, AtomicBoolean requiresDischarge)
      throws IOException, InterruptedException {
    boolean interrupted = false;
    Iterable<ListenableFuture<Digest>> expiredDigestsFutures;
    synchronized (this) {
      if (referenceIfExists(key)) {
        return false;
      }
      sizeInBytes += blobSizeInBytes;
      requiresDischarge.set(true);

      ImmutableList.Builder<ListenableFuture<Digest>> builder = ImmutableList.builder();
      try {
        while (!interrupted && sizeInBytes > maxSizeInBytes) {
          ListenableFuture<Entry> expiredFuture = expireEntry(blobSizeInBytes, expireService);
          interrupted = Thread.interrupted();
          if (expiredFuture != null) {
            builder.add(
                transformAsync(
                    expiredFuture,
                    (expiredEntry) -> {
                      String expiredKey = expiredEntry.key;
                      try {
<<<<<<< HEAD
                        deleteExpiredKey(expiredKey);
=======
                        Path path = getPath(expiredKey);
                        deleteExpiredKey(path);
>>>>>>> c9b65d28
                      } catch (NoSuchFileException eNoEnt) {
                        log.log(
                            Level.SEVERE,
                            format(
                                "CASFileCache::putImpl: expired key %s did not exist to delete",
                                expiredKey));
                      }
                      FileEntryKey fileEntryKey = parseFileEntryKey(expiredKey, expiredEntry.size);
                      if (fileEntryKey == null) {
                        log.log(Level.SEVERE, format("error parsing expired key %s", expiredKey));
                      } else if (storage.containsKey(
                          getKey(fileEntryKey.getDigest(), !fileEntryKey.getIsExecutable()))) {
                        return immediateFuture(null);
                      }
                      expiredKeyCounter.inc();
                      log.log(Level.INFO, format("expired key %s", expiredKey));
                      return immediateFuture(fileEntryKey.getDigest());
                    },
                    expireService));
          }
        }
      } catch (InterruptedException e) {
        // clear interrupted flag
        Thread.interrupted();
        interrupted = true;
      }
      expiredDigestsFutures = builder.build();
    }

    ImmutableSet.Builder<Digest> builder = ImmutableSet.builder();
    for (ListenableFuture<Digest> expiredDigestFuture : expiredDigestsFutures) {
      Digest digest = getOrIOException(expiredDigestFuture);
      if (Thread.interrupted()) {
        interrupted = true;
      }
      if (digest != null) {
        builder.add(digest);
      }
    }
    Set<Digest> expiredDigests = builder.build();
    if (!expiredDigests.isEmpty()) {
      onExpire.accept(expiredDigests);
    }
    if (interrupted || Thread.currentThread().isInterrupted()) {
      throw new InterruptedException();
    }
    return true;
  }

  private CancellableOutputStream putOrReferenceGuarded(
      Compressor.Value compressor,
      String key,
      UUID writeId,
      Supplier<Boolean> writeWinner,
      long blobSizeInBytes,
      boolean isExecutable,
      Runnable onInsert,
      AtomicBoolean requiresDischarge,
      boolean isReset)
      throws IOException, InterruptedException {
    if (blobSizeInBytes > maxEntrySizeInBytes) {
      throw new EntryLimitException(blobSizeInBytes, maxEntrySizeInBytes);
    }

    if (!charge(key, blobSizeInBytes, requiresDischarge)) {
      return DUPLICATE_OUTPUT_STREAM;
    }

    String writeKey = key + "." + writeId;
    Path writePath = getPath(key).resolveSibling(writeKey);
    final long committedSize;
    HashingOutputStream hashOut;
    if (!isReset && Files.exists(writePath)) {
      committedSize = Files.size(writePath);
      try (InputStream in = Files.newInputStream(writePath)) {
        // TODO this might not be completely safe - best to maybe avoid opening the
        // file for write before we're ready to write to it, could do it with a lazy
        // open
        SkipOutputStream skipStream =
            new SkipOutputStream(Files.newOutputStream(writePath, APPEND), committedSize);
        hashOut = digestUtil.newHashingOutputStream(skipStream);
        ByteStreams.copy(in, hashOut);
        in.close();
        checkState(skipStream.isSkipped());
      }
    } else {
      committedSize = 0;
      hashOut = digestUtil.newHashingOutputStream(Files.newOutputStream(writePath, CREATE));
    }
    Supplier<String> hashSupplier = () -> hashOut.hash().toString();
    CountingOutputStream countingOut = new CountingOutputStream(committedSize, hashOut);
    OutputStream out;
    boolean direct;
    switch (compressor) {
      case IDENTITY:
        out = countingOut;
        direct = true;
        break;
      case ZSTD:
        out = new ZstdDecompressingOutputStream(countingOut);
        direct = false;
        break;
      default:
        throw new UnsupportedOperationException("Unsupported compressor " + compressor);
    }
    return new CancellableOutputStream(out) {
      long written = committedSize;
      final Digest expectedDigest = keyToDigest(key, blobSizeInBytes, digestUtil);

      @Override
      public long getWritten() {
        // this must be the size of the ingress output
        return written;
      }

      // must report a size that can be considered closeable
      @Override
      public long getWrittenForClose() {
        try {
          out.flush();
        } catch (IOException e) {
          // technically no harm no foul
        }
        return countingOut.written();
      }

      @Override
      public Path getPath() {
        return writePath;
      }

      @Override
      public void cancel() throws IOException {
        try {
          written = 0;
          out.close();
          Files.delete(writePath);
        } finally {
          dischargeAndNotify(blobSizeInBytes);
        }
      }

      @Override
      public void write(int b) throws IOException {
        if (direct && written >= blobSizeInBytes) {
          throw new IOException(
              format("attempted overwrite at %d by 1 byte for %s", written, writeKey));
        }
        out.write(b);
        written++;
      }

      @Override
      public void write(byte[] b) throws IOException {
        write(b, 0, b.length);
      }

      @Override
      public void write(byte[] b, int off, int len) throws IOException {
        if (direct && written + len > blobSizeInBytes) {
          throw new IOException(
              format("attempted overwrite at %d by %d bytes for %s", written, len, writeKey));
        }
        out.write(b, off, len);
        written += len;
      }

      @Override
      public void close() throws IOException {
        out.flush();
        long size = countingOut.written();
        // has some trouble with multiple closes, fortunately we have something above to handle this
        out.close(); // should probably discharge here as well

        if (size > blobSizeInBytes) {
          String hash = hashSupplier.get().toString();
          try {
            Files.delete(writePath);
          } finally {
            dischargeAndNotify(blobSizeInBytes);
          }
          Digest actual = Digest.newBuilder().setHash(hash).setSizeBytes(size).build();
          throw new DigestMismatchException(actual, expectedDigest);
        }

        if (size != blobSizeInBytes) {
          throw new IncompleteBlobException(writePath, key, size, blobSizeInBytes);
        }

        commit();
      }

      void commit() throws IOException {
        String hash = hashSupplier.get().toString();
        String fileName = writePath.getFileName().toString();
        if (!fileName.startsWith(hash)) {
          dischargeAndNotify(blobSizeInBytes);
          Digest actual =
              Digest.newBuilder().setHash(hash).setSizeBytes(countingOut.written()).build();
          throw new DigestMismatchException(actual, expectedDigest);
        }
        try {
          setReadOnlyPerms(writePath, isExecutable, fileStore);
        } catch (IOException e) {
          dischargeAndNotify(blobSizeInBytes);
          throw e;
        }

        Entry entry = new Entry(key, blobSizeInBytes, Deadline.after(10, SECONDS));

        Entry existingEntry = null;
        boolean inserted = false;
        try {
          Files.createLink(CASFileCache.this.getPath(key), writePath);
          existingEntry = storage.putIfAbsent(key, entry);
          inserted = existingEntry == null;
        } catch (FileAlreadyExistsException e) {
          log.log(Level.FINE, "file already exists for " + key + ", nonexistent entry will fail");
        } finally {
          Files.delete(writePath);
          if (!inserted) {
            dischargeAndNotify(blobSizeInBytes);
          }
        }

        int attempts = 10;
        if (!inserted) {
          while (existingEntry == null && attempts-- != 0) {
            existingEntry = storage.get(key);
            try {
              MILLISECONDS.sleep(10);
            } catch (InterruptedException intEx) {
              throw new IOException(intEx);
            }
          }

          if (existingEntry == null) {
            throw new IOException("existing entry did not appear for " + key);
          }
        }

        if (existingEntry != null) {
          log.log(Level.FINE, "lost the race to insert " + key);
          if (!referenceIfExists(key)) {
            // we would lose our accountability and have a presumed reference if we returned
            throw new IllegalStateException("storage conflict with existing key for " + key);
          }
        } else if (writeWinner.get()) {
          log.log(Level.FINE, "won the race to insert " + key);
          try {
            onInsert.run();
          } catch (RuntimeException e) {
            throw new IOException(e);
          }
        } else {
          log.log(Level.FINE, "did not win the race to insert " + key);
        }
      }
    };
  }

  @VisibleForTesting
  public static class Entry {
    Entry before;
    Entry after;
    final String key;
    final long size;
    int referenceCount;
    Deadline existsDeadline;

    private Entry() {
      key = null;
      size = -1;
      referenceCount = -1;
      existsDeadline = null;
    }

    public Entry(String key, long size, Deadline existsDeadline) {
      this.key = key;
      this.size = size;
      referenceCount = 1;
      this.existsDeadline = existsDeadline;
    }

    public boolean isLinked() {
      return before != null && after != null;
    }

    public void unlink() {
      before.after = after;
      after.before = before;
      before = null;
      after = null;
    }

    protected void addBefore(Entry existingEntry) {
      after = existingEntry;
      before = existingEntry.before;
      before.after = this;
      after.before = this;
    }

    // return true iff the entry's state is changed from unreferenced to referenced
    public boolean incrementReference() {
      if (referenceCount < 0) {
        throw new IllegalStateException(
            "entry " + key + " has " + referenceCount + " references and is being incremented...");
      }
      log.log(
          Level.FINER,
          "incrementing references to "
              + key
              + " from "
              + referenceCount
              + " to "
              + (referenceCount + 1));
      if (referenceCount == 0) {
        if (!isLinked()) {
          throw new IllegalStateException(
              "entry "
                  + key
                  + " has a broken link ("
                  + before
                  + ", "
                  + after
                  + ") and is being incremented");
        }
        unlink();
      }
      return referenceCount++ == 0;
    }

    // return true iff the entry's state is changed from referenced to unreferenced
    public boolean decrementReference(Entry header) {
      if (referenceCount == 0) {
        throw new IllegalStateException(
            "entry " + key + " has 0 references and is being decremented...");
      }
      log.log(
          Level.FINER,
          "decrementing references to "
              + key
              + " from "
              + referenceCount
              + " to "
              + (referenceCount - 1));
      if (--referenceCount == 0) {
        addBefore(header);
        return true;
      }
      return false;
    }

    public void recordAccess(Entry header) {
      if (referenceCount == 0) {
        if (!isLinked()) {
          throw new IllegalStateException(
              "entry "
                  + key
                  + " has a broken link ("
                  + before
                  + ", "
                  + after
                  + ") and is being recorded");
        }
        unlink();
        addBefore(header);
      }
    }
  }

  private static class SentinelEntry extends Entry {
    @Override
    public void unlink() {
      throw new UnsupportedOperationException("sentinal cannot be unlinked");
    }

    @Override
    protected void addBefore(Entry existingEntry) {
      throw new UnsupportedOperationException("sentinal cannot be added");
    }

    @Override
    public boolean incrementReference() {
      throw new UnsupportedOperationException("sentinal cannot be referenced");
    }

    @Override
    public boolean decrementReference(Entry header) {
      throw new UnsupportedOperationException("sentinal cannot be referenced");
    }

    @Override
    public void recordAccess(Entry header) {
      throw new UnsupportedOperationException("sentinal cannot be accessed");
    }
  }

  protected static class DirectoryEntry {
    public final Directory directory;
    Deadline existsDeadline;

    public DirectoryEntry(Directory directory, Deadline existsDeadline) {
      this.directory = directory;
      this.existsDeadline = existsDeadline;
    }
  }

  protected abstract InputStream newExternalInput(Compressor.Value compressor, Digest digest)
      throws IOException;

  // CAS fallback methods

  private InputStream newInputFallback(Compressor.Value compressor, Digest digest, long offset)
      throws IOException {
    checkNotNull(delegate);

    if (digest.getSizeBytes() > maxEntrySizeInBytes) {
      return delegate.newInput(compressor, digest, offset);
    }
    Write write =
        getWrite(compressor, digest, UUID.randomUUID(), RequestMetadata.getDefaultInstance());
    return newReadThroughInput(compressor, digest, offset, write);
  }

  ReadThroughInputStream newReadThroughInput(
      Compressor.Value compressor, Digest digest, long offset, Write write) throws IOException {
    return new ReadThroughInputStream(
        delegate.newInput(compressor, digest, 0),
        localOffset -> newTransparentInput(compressor, digest, localOffset),
        digest.getSizeBytes(),
        offset,
        write);
  }

  private void expireEntryFallback(Entry e) throws IOException {
    if (delegate != null) {
      FileEntryKey fileEntryKey = parseFileEntryKey(e.key, e.size);
      if (fileEntryKey == null) {
        log.log(Level.SEVERE, format("error parsing expired key %s", e.key));
      } else {
        Write write =
            delegate.getWrite(
                Compressor.Value.IDENTITY,
                fileEntryKey.getDigest(),
                UUID.randomUUID(),
                RequestMetadata.getDefaultInstance());
        performCopy(write, e);
      }
    }
  }

  private void performCopy(Write write, Entry e) throws IOException {
    try (OutputStream out = write.getOutput(1, MINUTES, () -> {});
        InputStream in = Files.newInputStream(getPath(e.key))) {
      ByteStreams.copy(in, out);
    } catch (IOException ioEx) {
      boolean interrupted = causedByInterrupted(ioEx);
      if (interrupted || !write.isComplete()) {
        write.reset();
        log.log(Level.SEVERE, format("error delegating expired entry %s", e.key), ioEx);
        if (interrupted) {
          Thread.currentThread().interrupt();
        }
        throw ioEx;
      }
    }
  }
}<|MERGE_RESOLUTION|>--- conflicted
+++ resolved
@@ -335,11 +335,6 @@
     if (publishTtlMetric) {
       casTtl =
           Histogram.build()
-<<<<<<< HEAD
-              .name("cas_ttl_ms")
-              .help(
-                  "The amount of time CAS entries live on L1 storage before expiration (milliseconds)")
-=======
               .name("cas_ttl_s")
               .buckets(
                   3600, // 1 hour
@@ -350,7 +345,6 @@
                   1210000 // 2 weeks
                   )
               .help("The amount of time CAS entries live on L1 storage before expiration (seconds)")
->>>>>>> c9b65d28
               .register();
     }
 
@@ -2613,21 +2607,6 @@
     }
   }
 
-<<<<<<< HEAD
-  private void deleteExpiredKey(String expiredKey) throws IOException {
-    Path path = getPath(expiredKey);
-    if (publishTtlMetric) {
-      publishExpirationMetric(path);
-    }
-    Files.delete(path);
-  }
-
-  private void publishExpirationMetric(Path path) {
-    long currentTime = new Date().getTime();
-    long createdTime = path.toFile().lastModified();
-    long ttl = currentTime - createdTime;
-    casTtl.observe(ttl);
-=======
   private void deleteExpiredKey(Path path) throws IOException {
     // We don't want publishing the metric to delay the deletion of the file.
     // We publish the metric only after the file has been deleted.
@@ -2647,7 +2626,6 @@
     long currentTime = new Date().getTime();
     long ttl = currentTime - createdTime;
     casTtl.observe(Time.millisecondsToSeconds(ttl));
->>>>>>> c9b65d28
   }
 
   @SuppressWarnings({"ConstantConditions", "ResultOfMethodCallIgnored"})
@@ -2674,12 +2652,8 @@
                     (expiredEntry) -> {
                       String expiredKey = expiredEntry.key;
                       try {
-<<<<<<< HEAD
-                        deleteExpiredKey(expiredKey);
-=======
                         Path path = getPath(expiredKey);
                         deleteExpiredKey(path);
->>>>>>> c9b65d28
                       } catch (NoSuchFileException eNoEnt) {
                         log.log(
                             Level.SEVERE,
