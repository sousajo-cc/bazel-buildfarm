package build.buildfarm.common.config;

import java.util.UUID;
import lombok.Data;
import lombok.extern.java.Log;

@Data
@Log
public class Server {
  public enum INSTANCE_TYPE {
    SHARD
  }

  private static UUID sessionGuid = UUID.randomUUID();

  private INSTANCE_TYPE instanceType = INSTANCE_TYPE.SHARD;
  private String name = "shard";
  private boolean actionCacheReadOnly = false;
  private int port = 8980;
  private GrpcMetrics grpcMetrics = new GrpcMetrics();
  private int casWriteTimeout = 3600;
  private int bytestreamTimeout = 3600;
  private String sslCertificatePath = null;
  private String sslPrivateKeyPath = null;
  private boolean runDispatchedMonitor = true;
  private int dispatchedMonitorIntervalSeconds = 1;
  private boolean runOperationQueuer = true;
  private boolean ensureOutputsPresent = false;
  private int maxRequeueAttempts = 5;
  private boolean useDenyList = true;
  private long grpcTimeout = 3600;
  private long executeKeepaliveAfterSeconds = 60;
  private boolean recordBesEvents = false;
  private Admin admin = new Admin();
  private Metrics metrics = new Metrics();
  private int maxCpu;
  private String clusterId = "";
  private String cloudRegion;
  private String publicName;
<<<<<<< HEAD
  private int maxInboundMessageSizeBytes = 0;
  private int maxInboundMetadataSize = 0;
=======

  private ServerCacheConfigs caches = new ServerCacheConfigs();

  public String getPublicName() {
    // use environment override (useful for containerized deployment)
    if (!Strings.isNullOrEmpty(System.getenv("INSTANCE_NAME"))) {
      return System.getenv("INSTANCE_NAME");
    }

    // use configured value
    if (!Strings.isNullOrEmpty(publicName)) {
      return publicName;
    }

    // derive a value
    try {
      return InetAddress.getLocalHost().getHostAddress() + ":" + port;
    } catch (Exception e) {
      log.severe("publicName could not be derived:" + e);
      return publicName;
    }
  }
>>>>>>> 1b19ddaf

  public String getSession() {
    return String.format("buildfarm-server-%s-%s", getPublicName(), sessionGuid);
  }
}<|MERGE_RESOLUTION|>--- conflicted
+++ resolved
@@ -37,33 +37,9 @@
   private String clusterId = "";
   private String cloudRegion;
   private String publicName;
-<<<<<<< HEAD
   private int maxInboundMessageSizeBytes = 0;
   private int maxInboundMetadataSize = 0;
-=======
-
   private ServerCacheConfigs caches = new ServerCacheConfigs();
-
-  public String getPublicName() {
-    // use environment override (useful for containerized deployment)
-    if (!Strings.isNullOrEmpty(System.getenv("INSTANCE_NAME"))) {
-      return System.getenv("INSTANCE_NAME");
-    }
-
-    // use configured value
-    if (!Strings.isNullOrEmpty(publicName)) {
-      return publicName;
-    }
-
-    // derive a value
-    try {
-      return InetAddress.getLocalHost().getHostAddress() + ":" + port;
-    } catch (Exception e) {
-      log.severe("publicName could not be derived:" + e);
-      return publicName;
-    }
-  }
->>>>>>> 1b19ddaf
 
   public String getSession() {
     return String.format("buildfarm-server-%s-%s", getPublicName(), sessionGuid);
