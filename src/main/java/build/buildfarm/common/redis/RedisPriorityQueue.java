// Copyright 2020 The Bazel Authors. All rights reserved.
//
// Licensed under the Apache License, Version 2.0 (the "License");
// you may not use this file except in compliance with the License.
// You may obtain a copy of the License at
//
//    http://www.apache.org/licenses/LICENSE-2.0
//
// Unless required by applicable law or agreed to in writing, software
// distributed under the License is distributed on an "AS IS" BASIS,
// WITHOUT WARRANTIES OR CONDITIONS OF ANY KIND, either express or implied.
// See the License for the specific language governing permissions and
// limitations under the License.

package build.buildfarm.common.redis;

import build.buildfarm.common.StringVisitor;
import java.util.Arrays;
import java.util.List;
import java.util.Set;
import redis.clients.jedis.JedisCluster;

/**
 * @class RedisQueue
 * @brief A redis queue.
 * @details A redis queue is an implementation of a queue data structure which internally uses redis
 *     to store and distribute the data. Its important to know that the lifetime of the queue
 *     persists before and after the queue data structure is created (since it exists in redis).
 *     Therefore, two redis queues with the same name, would in fact be the same underlying redis
 *     queue.
 */
public class RedisPriorityQueue extends QueueInterface {
  /**
   * @field name
   * @brief The unique name of the queue.
   * @details The name is used by the redis cluster client to access the queue data. If two queues
   *     had the same name, they would be instances of the same underlying redis queue.
   */
  private final String name;

  private final String script;
  private Timestamp time;
  private final List<String> keys;
  private final long pollIntervalMillis;
  private static long defaultPollIntervalMillis = 100;

  /**
   * @brief Constructor.
   * @details Construct a named redis queue with an established redis cluster.
   * @param name The global name of the queue.
   */
  public RedisPriorityQueue(String name) {
    this(name, new Timestamp(), defaultPollIntervalMillis);
  }

  /**
   * @brief Constructor.
   * @details Construct a named redis queue with an established redis cluster. Used to ease the
   *     testing of the order of the queued actions
   * @param name The global name of the queue.
   * @param time Timestamp of the operation.
   */
  public RedisPriorityQueue(String name, Timestamp time) {
    this(name, time, defaultPollIntervalMillis);
  }

  /**
   * @brief Constructor.
   * @details Construct a named redis queue with an established redis cluster. Used to ease the
   *     testing of the order of the queued actions
   * @param name The global name of the queue.
   * @param pollIntervalMillis pollInterval to use when dqueuing from redis.
   */
  public RedisPriorityQueue(String name, long pollIntervalMillis) {
    this(name, new Timestamp(), pollIntervalMillis);
  }

  /**
   * @brief Constructor.
   * @details Construct a named redis queue with an established redis cluster. Used to ease the
   *     testing of the order of the queued actions
   * @param name The global name of the queue.
   * @param time Timestamp of the operation.
   * @param pollIntervalMillis pollInterval to use when dqueuing from redis.
   */
  public RedisPriorityQueue(String name, Timestamp time, long pollIntervalMillis) {
    this.name = name;
    this.time = time;
    this.keys = Arrays.asList(name);
    this.script = getLuaScript();
    this.pollIntervalMillis = pollIntervalMillis;
  }

  /**
   * @brief Push a value onto the queue with default priority of 0.
   * @details Adds the value into the backend ordered set.
   * @param val The value to push onto the priority queue.
   */
  @Override
  public void push(JedisCluster jedis, String val) {
    push(jedis, val, 0);
  }

  /**
   * @brief Push a value onto the queue with specified priority.
   * @details Adds the value into the backend redis ordered set.
   * @param val The value to push onto the priority queue.
   * @param priority The priority of action 0 means highest
   */
  @Override
  public void push(JedisCluster jedis, String val, double priority) {
    jedis.zadd(name, priority, time.getNanos() + ":" + val);
  }

  /**
   * @brief Remove element from dequeue.
   * @details Removes an element from the dequeue and specifies whether it was removed.
   * @param val The value to remove.
   * @return Whether or not the value was removed.
   * @note Suggested return identifier: wasRemoved.
   */
  @Override
  public boolean removeFromDequeue(JedisCluster jedis, String val) {
    return jedis.lrem(getDequeueName(), -1, val) != 0;
  }

  /**
   * @brief Remove all elements that match from queue.
   * @details Removes all matching elements from the queue and specifies whether it was removed.
   * @param val The value to remove.
   * @return Whether or not the value was removed.
   * @note Suggested return identifier: wasRemoved.
   */
  @Override
  public boolean removeAll(JedisCluster jedis, String val) {
    return jedis.zrem(name, val) != 0;
  }

  /**
   * @brief Pop element into internal dequeue and return value.
   * @details This pops the element from one queue atomically into an internal list called the
   *     dequeue. It will wait until the timeout has expired. Null is returned if the timeout has
   *     expired.
   * @param timeout_s Timeout to wait if there is no item to dequeue. (units: seconds (s))
   * @return The value of the transfered element. null if the thread was interrupted.
   * @note Overloaded.
   * @note Suggested return identifier: val.
   */
  @Override
  public String dequeue(JedisCluster jedis, int timeout_s) throws InterruptedException {
<<<<<<< HEAD
    double pollInterval = 0.1;
    int maxAttempts = (int) (timeout_s / pollInterval);
    List<String> args = Arrays.asList(name, getDequeueName(), "true");
    String val;
    for (int i = 0; i < maxAttempts; i++) {
=======
    int maxAttempts = (int) (timeout_s / (pollIntervalMillis / 1000.0));
    List<String> args = Arrays.asList(name, getDequeueName(), "true");
    String val;
    for (int i = 0; i < maxAttempts; ++i) {
>>>>>>> cb3c2848
      Object obj_val = jedis.eval(script, keys, args);
      val = String.valueOf(obj_val);
      if (!isEmpty(val)) {
        return val;
      }
<<<<<<< HEAD
      Thread.sleep((long) (pollInterval * 1000));
=======
      Thread.sleep(pollIntervalMillis);
>>>>>>> cb3c2848
    }
    return null;
  }

  /**
   * @brief Pop element into internal dequeue and return value.
   * @details This pops the element from one queue atomically into an internal list called the
   *     dequeue. It does not block and null is returned if there is nothing to dequeue.
   * @return The value of the transfered element. null if nothing was dequeued.
   * @note Suggested return identifier: val.
   */
  @Override
  public String nonBlockingDequeue(JedisCluster jedis) throws InterruptedException {
    List<String> args = Arrays.asList(name, getDequeueName());
    Object obj_val = jedis.eval(script, keys, args);
    String val = String.valueOf(obj_val);
    if (!isEmpty(val)) {
      return val;
    }
    if (Thread.currentThread().isInterrupted()) {
      throw new InterruptedException();
    }
    return null;
  }

  /**
   * @brief Get name.
   * @details Get the name of the queue. this is the redis key used for the list.
   * @return The name of the queue.
   * @note Suggested return identifier: name.
   */
  @Override
  public String getName() {
    return name;
  }

  /**
   * @brief Get dequeue name.
   * @details Get the name of the internal dequeue used by the queue. this is the redis key used for
   *     the list.
   * @return The name of the queue.
   * @note Suggested return identifier: name.
   */
  public String getDequeueName() {
    return name + "_dequeue";
  }

  /**
   * @brief Get size.
   * @details Checks the current length of the queue.
   * @return The current length of the queue.
   * @note Suggested return identifier: length.
   */
  @Override
  public long size(JedisCluster jedis) {
    return jedis.zcard(name);
  }

  /**
   * @brief Visit each element in the queue.
   * @details Enacts a visitor over each element in the queue.
   * @param visitor A visitor for each visited element in the queue.
   * @note Overloaded.
   */
  @Override
  public void visit(JedisCluster jedis, StringVisitor visitor) {
    visit(jedis, name, visitor);
  }

  /**
   * @brief Visit each element in the dequeue.
   * @details Enacts a visitor over each element in the dequeue.
   * @param visitor A visitor for each visited element in the queue.
   */
  @Override
  public void visitDequeue(JedisCluster jedis, StringVisitor visitor) {
    int listPageSize = 10000;
    int index = 0;
    int nextIndex = listPageSize;
    List<String> entries;

    do {
      entries = jedis.lrange(getDequeueName(), index, nextIndex - 1);
      for (String entry : entries) {
        visitor.visit(entry);
      }
      index = nextIndex;
      nextIndex += entries.size();
    } while (entries.size() == listPageSize);
  }

  /**
   * @brief Visit each element in the queue via queue name.
   * @details Enacts a visitor over each element in the queue.
   * @param queueName The name of the queue to visit.
   * @param visitor A visitor for each visited element in the queue.
   * @note Overloaded.
   */
  private void visit(JedisCluster jedis, String queueName, StringVisitor visitor) {
    int listPageSize = 10000;
    int index = 0;
    int nextIndex = listPageSize;
    Set<String> entries;

    do {
      entries = jedis.zrange(queueName, index, nextIndex - 1);
      for (String entry : entries) {
        // Clear the appended timestamp
        visitor.visit(entry.replaceFirst("^([0-9]+):(?!$)", ""));
      }
      index = nextIndex;
      nextIndex += entries.size();
    } while (entries.size() == listPageSize);
  }

  /**
   * @brief Adds additional functionality to the jedis client.
   * @details Load the custom lua script so we can have zpoplpush functionality in our container.
   */
  private String getLuaScript() {
    // We return the lua code in-line to avoid any build complexities having to bundle lua code with
    // the buildfarm artifacts.  Lua code is fed to redis via the eval call.
    return String.join(
        "\n",
        "local zset = ARGV[1]",
        "local deqName = ARGV[2]",
        "local val = ''",
        "local function isempty(s)",
        "   return s == nil or s == ''",
        "end",
        "assert(not isempty(zset), 'ERR1: zset missing')",
        "assert(not isempty(deqName), 'ERR2: dequeue missing')",
        "  local pped = redis.call('ZRANGE', zset, 0, 0)",
        "  if next(pped) ~= nil then",
        "    for _,item in ipairs(pped) do",
        "      val = item:gsub('^%d*:', '')",
        "      redis.call('ZREM', zset, item)",
        "      redis.call('LPUSH', deqName, val)",
        "    end",
        "  end",
        "return val");
  }

  /**
   * @brief Implement handy isEmpty method.
   * @details Compare the value for null, (empty string) or "null" string. For some reason
   *     redis/jedis returns 'null' as string
   */
  private boolean isEmpty(String val) {
    return val == null || val.isEmpty() || val.equalsIgnoreCase("null");
  }
}<|MERGE_RESOLUTION|>--- conflicted
+++ resolved
@@ -148,28 +148,16 @@
    */
   @Override
   public String dequeue(JedisCluster jedis, int timeout_s) throws InterruptedException {
-<<<<<<< HEAD
-    double pollInterval = 0.1;
-    int maxAttempts = (int) (timeout_s / pollInterval);
-    List<String> args = Arrays.asList(name, getDequeueName(), "true");
-    String val;
-    for (int i = 0; i < maxAttempts; i++) {
-=======
     int maxAttempts = (int) (timeout_s / (pollIntervalMillis / 1000.0));
     List<String> args = Arrays.asList(name, getDequeueName(), "true");
     String val;
     for (int i = 0; i < maxAttempts; ++i) {
->>>>>>> cb3c2848
       Object obj_val = jedis.eval(script, keys, args);
       val = String.valueOf(obj_val);
       if (!isEmpty(val)) {
         return val;
       }
-<<<<<<< HEAD
-      Thread.sleep((long) (pollInterval * 1000));
-=======
       Thread.sleep(pollIntervalMillis);
->>>>>>> cb3c2848
     }
     return null;
   }
