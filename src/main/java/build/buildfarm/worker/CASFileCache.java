// Copyright 2017 The Bazel Authors. All rights reserved.
//
// Licensed under the Apache License, Version 2.0 (the "License");
// you may not use this file except in compliance with the License.
// You may obtain a copy of the License at
//
//    http://www.apache.org/licenses/LICENSE-2.0
//
// Unless required by applicable law or agreed to in writing, software
// distributed under the License is distributed on an "AS IS" BASIS,
// WITHOUT WARRANTIES OR CONDITIONS OF ANY KIND, either express or implied.
// See the License for the specific language governing permissions and
// limitations under the License.

package build.buildfarm.worker;

import static build.buildfarm.worker.Utils.readdir;
import static build.buildfarm.worker.Utils.removeDirectory;
import static com.google.common.base.Preconditions.checkNotNull;
import static com.google.common.base.Preconditions.checkState;
import static com.google.common.collect.Iterables.concat;
import static com.google.common.util.concurrent.Futures.allAsList;
import static com.google.common.util.concurrent.Futures.catchingAsync;
import static com.google.common.util.concurrent.Futures.immediateFailedFuture;
import static com.google.common.util.concurrent.Futures.immediateFuture;
import static com.google.common.util.concurrent.Futures.successfulAsList;
import static com.google.common.util.concurrent.Futures.transform;
import static com.google.common.util.concurrent.Futures.transformAsync;
import static com.google.common.util.concurrent.MoreExecutors.listeningDecorator;
import static com.google.common.util.concurrent.MoreExecutors.newDirectExecutorService;
import static java.lang.String.format;
import static java.nio.file.StandardCopyOption.REPLACE_EXISTING;
import static java.nio.file.StandardOpenOption.CREATE;
import static java.nio.file.StandardOpenOption.TRUNCATE_EXISTING;
import static java.util.concurrent.TimeUnit.MINUTES;
import static java.util.concurrent.TimeUnit.SECONDS;
import static java.util.logging.Level.WARNING;
import static java.util.logging.Level.SEVERE;

import build.bazel.remote.execution.v2.Digest;
import build.bazel.remote.execution.v2.Directory;
import build.bazel.remote.execution.v2.DirectoryNode;
import build.bazel.remote.execution.v2.FileNode;
import build.buildfarm.cas.ContentAddressableStorage;
import build.buildfarm.common.DigestUtil;
import com.google.common.annotations.VisibleForTesting;
import com.google.common.collect.ImmutableList;
import com.google.common.collect.ImmutableMap;
import com.google.common.collect.ImmutableSet;
import com.google.common.collect.Iterables;
import com.google.common.collect.Maps;
import com.google.common.collect.Sets;
import com.google.common.io.ByteStreams;
import com.google.common.util.concurrent.FutureCallback;
import com.google.common.util.concurrent.ListenableFuture;
import com.google.common.util.concurrent.ListeningExecutorService;
import com.google.common.util.concurrent.ThreadFactoryBuilder;
import com.google.common.util.concurrent.UncheckedExecutionException;
import com.google.protobuf.ByteString;
import io.grpc.Deadline;
import io.grpc.StatusRuntimeException;
import java.io.File;
import java.io.IOException;
import java.io.InputStream;
import java.io.OutputStream;
import java.nio.file.FileVisitOption;
import java.nio.file.FileVisitResult;
import java.nio.file.Files;
import java.nio.file.NoSuchFileException;
import java.nio.file.Path;
import java.nio.file.SimpleFileVisitor;
import java.nio.file.attribute.BasicFileAttributes;
import java.util.Comparator;
import java.util.List;
import java.util.Map;
import java.util.Set;
import java.util.function.BiFunction;
import java.util.function.Consumer;
import java.util.concurrent.ConcurrentMap;
import java.util.concurrent.Executor;
import java.util.concurrent.ExecutorService;
import java.util.concurrent.Executors;
import java.util.concurrent.ExecutionException;
import java.util.concurrent.TimeUnit;
import java.util.concurrent.atomic.AtomicBoolean;
import java.util.concurrent.locks.Condition;
import java.util.concurrent.locks.Lock;
import java.util.logging.Logger;

public abstract class CASFileCache implements ContentAddressableStorage {
  private static final Logger logger = Logger.getLogger(CASFileCache.class.getName());

  private final Path root;
  private final long maxSizeInBytes;
  private final DigestUtil digestUtil;
  private final ConcurrentMap<Path, Entry> storage;
  private final Map<Digest, DirectoryEntry> directoryStorage = Maps.newHashMap();
  private final LockMap locks = new LockMap();
  private final Consumer<Digest> onPut;
  private final Consumer<Iterable<Digest>> onExpire;
  private final ExecutorService expireService;

  private ListenableFuture<Path> lastPutDirectory = immediateFuture(null);

  private transient long sizeInBytes = 0;
  private transient Entry header = new SentinelEntry();

  public static class DigestMismatchException extends IOException {
    DigestMismatchException(String message) {
      super(message);
    }
  }

  public CASFileCache(
      Path root,
      long maxSizeInBytes,
      DigestUtil digestUtil,
      ExecutorService expireService) {
    this(
        root,
        maxSizeInBytes,
        digestUtil,
        expireService,
        /* storage=*/ Maps.newConcurrentMap(),
        /* onPut=*/ (digest) -> {},
        /* onExpire=*/ (digests) -> {});
  }

  public CASFileCache(
      Path root,
      long maxSizeInBytes,
      DigestUtil digestUtil,
      ExecutorService expireService,
      ConcurrentMap<Path, Entry> storage,
      Consumer<Digest> onPut,
      Consumer<Iterable<Digest>> onExpire) {
    this.root = root;
    this.maxSizeInBytes = maxSizeInBytes;
    this.digestUtil = digestUtil;
    this.expireService = expireService;
    this.storage = storage;
    this.onPut = onPut;
    this.onExpire = onExpire;

    header.before = header.after = header;
  }

  public static <T> T getInterruptiblyOrIOException(ListenableFuture<T> future) throws IOException, InterruptedException {
    try {
      return future.get();
    } catch (ExecutionException e) {
      if (e.getCause() instanceof IOException) {
        throw (IOException) e.getCause();
      }
      if (e.getCause() instanceof InterruptedException) {
        throw (InterruptedException) e.getCause();
      }
      throw new UncheckedExecutionException(e.getCause());
    }
  }

  private static Digest keyToDigest(Path key, DigestUtil digestUtil) throws NumberFormatException {
    String fileName = key.getFileName().toString();
    String[] components = fileName.split("_");

    String hashComponent = components[0];
    String sizeComponent = components[1];
    int parsedSizeComponent = Integer.parseInt(sizeComponent);

    return digestUtil.build(hashComponent, parsedSizeComponent);
  }

  /**
   * Parses the given fileName and invokes the onKey method if successful
   *
   * if size > 0, consider the filename invalid if it does not match
   */
  private static <T> T parseFileEntryKey(String fileName, long size, DigestUtil digestUtil, BiFunction<Digest, Boolean, T> onKey) {
    String[] components = fileName.split("_");
    if (components.length < 2 || components.length > 3) {
      return null;
    }

    boolean isExecutable = false;
    Digest digest;
    try {
      String sizeComponent = components[1];
      int parsedSizeComponent = Integer.parseInt(sizeComponent);

      if (size > 0 && parsedSizeComponent != size) {
        return null;
      }

      String hashComponent = components[0];
      digest = digestUtil.build(hashComponent, parsedSizeComponent);
      if (components.length == 3) {
        if (components[2].equals("exec")) {
          isExecutable = true;
        } else {
          return null;
        }
      }
    } catch (NumberFormatException e) {
      return null;
    }

    return onKey.apply(digest, isExecutable);
  }

  private FileEntryKey parseFileEntryKey(String fileName) {
    return parseFileEntryKey(fileName, /* size=*/ -1);
  }

  private FileEntryKey parseFileEntryKey(String fileName, long size) {
    return parseFileEntryKey(
        fileName,
        size,
        digestUtil,
        (digest, isExecutable) -> new FileEntryKey(getKey(digest, isExecutable), isExecutable, digest));
  }

  private boolean contains(Digest digest, boolean isExecutable) throws IOException, InterruptedException {
    Path key = getKey(digest, isExecutable);
    Lock l = locks.acquire(key);
    if (l.tryLock()) {
      try {
        Entry e = storage.get(key);
        if (e == null) {
          return false;
        }
        synchronized (this) {
          if (!entryExists(e)) {
            Entry removedEntry = storage.remove(key);
            if (removedEntry != null) {
              unlinkEntry(removedEntry);
            }
            return false;
          }
          e.recordAccess(header);
          return true;
        }
      } finally {
        l.unlock();
      }
    } else {
      // can't preserve the integrity, but if another of the contains has the lock, it is doing so
      return storage.get(key) != null;
    }
  }

  private boolean entryExists(Entry e) {
    if (!e.existsDeadline.isExpired()) {
      return true;
    }

    if (Files.exists(e.key)) {
      e.existsDeadline = Deadline.after(10, SECONDS);
      return true;
    }
    return false;
  }

  @Override
  public Iterable<Digest> findMissingBlobs(Iterable<Digest> digests) throws InterruptedException {
    ImmutableList.Builder<Digest> missingDigests = ImmutableList.builder();
    for (Digest digest : digests) {
      if (!contains(digest)) {
        missingDigests.add(digest);
      }
    }
    return missingDigests.build();
  }

  private boolean contains(Digest digest) throws InterruptedException {
    try {
      /* maybe swap the order here if we're higher in ratio on one side */
      return contains(digest, false) || contains(digest, true);
    } catch (IOException e) {
      logger.log(SEVERE, "error testing contains for " + DigestUtil.toString(digest), e);
      return false;
    }
  }

  @Override
  public InputStream newInput(Digest digest, long offset) throws IOException, InterruptedException {
    logger.fine(format("getting input stream for %s", DigestUtil.toString(digest)));
    boolean isExecutable = false;
    do {
      Path key = getKey(digest, isExecutable);
      Entry e = storage.get(key);
      if (e != null) {
        InputStream input = null;
        try {
          input = Files.newInputStream(key);
          input.skip(offset);
        } catch (NoSuchFileException eNoEnt) {
          synchronized (this) {
            Entry removedEntry = storage.remove(key);
            if (removedEntry == e) {
              unlinkEntry(removedEntry);
            }
          }
          if (isExecutable) {
            onExpire.accept(ImmutableList.of(digest));
          }
          continue;
        }
        synchronized (this) {
          e.recordAccess(header);
        }
        return input;
      }
      isExecutable = !isExecutable;
    } while (isExecutable != false);
    throw new NoSuchFileException(DigestUtil.toString(digest));
  }

  @Override
  public Blob get(Digest digest) {
    int retries = 5;
    while (retries > 0) {
      try {
        try (InputStream input = newInput(digest, 0)) {
          ByteString content = ByteString.readFrom(input);
          return new Blob(content, digest);
        }
      } catch (IOException e) {
        logger.log(SEVERE, "error getting " + DigestUtil.toString(digest), e);
        retries--;
      } catch (InterruptedException e) {
        Thread.currentThread().interrupt();
        return null;
      }
    }
    logger.severe(format("CASFileCache::get(%s): exceeded IOException retry", DigestUtil.toString(digest)));
    return null;
  }

  @Override
  public void put(Blob blob) throws InterruptedException {
    Path blobPath = getKey(blob.getDigest(), false);
    try {
      logger.fine(format("put: %s", blobPath.getFileName()));
      OutputStream out = putImpl(
          blobPath,
          blob.getDigest().getSizeBytes(),
          /* isExecutable=*/ false,
          null,
          () -> onPut.accept(blob.getDigest()));
      try {
        if (out != null) {
          try {
            blob.getData().writeTo(out);
          } finally {
            out.close();
          }
        }
      } finally {
        decrementReference(blobPath);
      }
    } catch (IOException e) {
      logger.log(SEVERE, "error putting " + DigestUtil.toString(blob.getDigest()), e);
    }
  }

  @Override
  public OutputStream newOutput(Digest digest) throws IOException {
    Path blobPath = getKey(digest, false);
    final OutputStream out;
    try {
      logger.fine(format("newOutput: %s", blobPath.getFileName()));
      out = putImpl(
          blobPath,
          digest.getSizeBytes(),
          /* isExecutable=*/ false,
          null,
          () -> onPut.accept(digest));
    } catch (InterruptedException e) {
      throw new IOException(e);
    }
    if (out == null) {
      decrementReference(blobPath);
      return null;
    }
    return new OutputStream() {
      AtomicBoolean closed = new AtomicBoolean(false);

      @Override
      public void close() throws IOException {
        if (closed.compareAndSet(/* expected=*/ false, /* update=*/ true)) {
          out.close();

          decrementReference(blobPath);
        }
      }

      @Override
      public void flush() throws IOException {
        out.flush();
      }

      @Override
      public void write(byte[] b) throws IOException {
        out.write(b);
      }

      @Override
      public void write(byte[] b, int off, int len) throws IOException {
        out.write(b, off, len);
      }

      @Override
      public void write(int b) throws IOException {
        out.write(b);
      }
    };
  }

  @Override
  public void put(Blob blob, Runnable onExpiration) {
    throw new UnsupportedOperationException();
  }

  private static final class SharedLock implements Lock {
    private final AtomicBoolean locked = new AtomicBoolean(false);

    @Override
    public void lock() {
      for (;;) {
        try {
          lockInterruptibly();
          return;
        } catch (InterruptedException e) {
          // ignore
        }
      }
    }

    @Override
    public void lockInterruptibly() throws InterruptedException {
      // attempt to atomically synchronize
      synchronized (locked) {
        while (!locked.compareAndSet(/* expected=*/ false, /* update=*/ true)) {
          locked.wait();
        }
      }
    }

    @Override
    public Condition newCondition() {
      throw new UnsupportedOperationException();
    }

    @Override
    public boolean tryLock() {
      synchronized (locked) {
        return locked.compareAndSet(false, true);
      }
    }

    @Override
    public boolean tryLock(long time, TimeUnit unit) {
      throw new UnsupportedOperationException();
    }

    @Override
    public void unlock() {
      if (!locked.compareAndSet(/* expected=*/ true, /* update=*/ false)) {
        throw new IllegalMonitorStateException("the lock was not held");
      }
      synchronized (locked) {
        locked.notify();
      }
    }
  }

  private static final class LockMap {
    private final Map<Path, Lock> mutexes = Maps.newHashMap();

    private synchronized Lock acquire(Path key) {
      Lock mutex = mutexes.get(key);
      if (mutex == null) {
        mutex = new SharedLock();
        mutexes.put(key, mutex);
      }
      return mutex;
    }

    private synchronized void release(Path key) {
      // prevents this lock from being exclusive to other accesses, since it
      // must now be present
      mutexes.remove(key);
    }
  }

  private static final class FileEntryKey {
    private final Path key;
    private final boolean isExecutable;
    private final Digest digest;

    FileEntryKey(Path key, boolean isExecutable, Digest digest) {
      this.key = key;
      this.isExecutable = isExecutable;
      this.digest = digest;
    }

    Path getKey() {
      return key;
    }

    boolean getIsExecutable() {
      return isExecutable;
    }

    Digest getDigest() {
      return digest;
    }
  }

  private Directory computeDirectory(
      Path path,
      Map<Object, Entry> fileKeys,
      ImmutableList.Builder<Path> inputsBuilder) {
    Directory.Builder b = Directory.newBuilder();

    List<Dirent> sortedDirent;
    try {
      sortedDirent = readdir(path, /* followSymlinks= */ false);
    } catch (IOException e) {
      logger.log(SEVERE, "error reading directory " + path.toString(), e);
      return null;
    }
    sortedDirent.sort(Comparator.comparing(Dirent::getName));

    for (Dirent dirent : sortedDirent) {
      String name = dirent.getName();
      Path child = path.resolve(name);
      if (dirent.getType() == Dirent.Type.DIRECTORY) {
        Directory dir = computeDirectory(child, fileKeys, inputsBuilder);
        if (dir == null) {
          return null;
        }
        b.addDirectoriesBuilder().setName(name).setDigest(digestUtil.compute(dir));
      } else if (dirent.getType() == Dirent.Type.FILE) {
        Entry e = fileKeys.get(dirent.getStat().fileKey());
        if (e == null) {
          return null;
        }
        checkNotNull(e.key);
        inputsBuilder.add(e.key);
        Digest digest = CASFileCache.keyToDigest(e.key, digestUtil);
        b.addFilesBuilder().setName(name).setDigest(digest).setIsExecutable(Files.isExecutable(child));
      } else {
        return null;
      }
    }

    return b.build();
  }

  public void start() throws IOException, InterruptedException {
    start(newDirectExecutorService());
  }

  public void start(ExecutorService removeDirectoryService) throws IOException, InterruptedException {
    start(onPut, removeDirectoryService);
  }

  /**
   * initialize the cache for persistent storage and inject any
   * consistent entries which already exist under the root into
   * the storage map. This call will create the root if it does
   * not exist, and will scale in cost with the number of files
   * already present.
   */
  public void start(Consumer<Digest> onPut, ExecutorService removeDirectoryService) throws IOException, InterruptedException {
    Files.createDirectories(root);

    ImmutableList.Builder<Path> directories = new ImmutableList.Builder<>();
    ImmutableMap.Builder<Object, Entry> fileKeysBuilder = new ImmutableMap.Builder<>();
    Files.walkFileTree(root, ImmutableSet.<FileVisitOption>of(), 1, new SimpleFileVisitor<Path>() {
      @Override
      public FileVisitResult visitFile(Path file, BasicFileAttributes attrs) throws IOException {
        if (attrs.isDirectory()) {
          directories.add(file);
          return FileVisitResult.CONTINUE;
        }

        long size = attrs.size();
        if (sizeInBytes + size > maxSizeInBytes) {
          Files.delete(file);
        } else {
          FileEntryKey fileEntryKey = null;
          if (file.getParent().equals(root)) {
            String fileName = file.getFileName().toString();
            fileEntryKey = parseFileEntryKey(fileName, size);
          }
          if (fileEntryKey != null) {
            Path key = fileEntryKey.getKey();
            Lock l = locks.acquire(key);
            l.lock();
            try {
              if (storage.get(key) == null) {
                long now = System.nanoTime();
                Entry e = new Entry(key, size, null, Deadline.after(10, SECONDS));
                fileKeysBuilder.put(attrs.fileKey(), e);
                storage.put(e.key, e);
                onPut.accept(fileEntryKey.getDigest());
                synchronized (this) {
                  e.decrementReference(header);
                }
                sizeInBytes += size;
              }
            } finally {
              l.unlock();
            }
          } else {
            Files.delete(file);
          }
        }
        return FileVisitResult.CONTINUE;
      }
    });

    ExecutorService pool = Executors.newFixedThreadPool(
        /* nThreads=*/ 32,
        new ThreadFactoryBuilder().setNameFormat("scan-cache-pool-%d").build());

    ImmutableList.Builder<Path> invalidDirectories = new ImmutableList.Builder<>();

    Map<Object, Entry> fileKeys = fileKeysBuilder.build();
    for (Path path : directories.build()) {
      pool.execute(() -> {
        ImmutableList.Builder<Path> inputsBuilder = new ImmutableList.Builder<>();
        Directory directory = computeDirectory(path, fileKeys, inputsBuilder);
        Digest digest = directory == null ? null : digestUtil.compute(directory);
        if (digest != null && getDirectoryPath(digest).equals(path)) {
          DirectoryEntry e = new DirectoryEntry(
              directory,
              inputsBuilder.build(),
              Deadline.after(10, SECONDS));
          synchronized (this) {
            directoryStorage.put(digest, e);
            for (Path input : e.inputs) {
              Entry entry = storage.get(input);
              entry.containingDirectories.add(digest);
            }
          }
        } else {
          synchronized (invalidDirectories) {
            invalidDirectories.add(path);
          }
        }
      });
    }
    pool.shutdown();
    // FIXME exhaustion timeout?
    while (!pool.isTerminated()) {
      logger.info("Waiting for directory population to complete");
      pool.awaitTermination(1, MINUTES);
    }

    for (Path path : invalidDirectories.build()) {
      removeDirectory(path, removeDirectoryService);
    }
  }

  private static String digestFilename(Digest digest) {
    return format("%s_%d", digest.getHash(), digest.getSizeBytes());
  }

  public static String getFileName(Digest digest, boolean isExecutable) {
    return format(
        "%s%s",
        digestFilename(digest),
        (isExecutable ? "_exec" : ""));
  }

  public Path getKey(Digest digest, boolean isExecutable) {
    return getPath(getFileName(digest, isExecutable));
  }

  private void decrementReference(Path inputFile) {
    decrementReferences(ImmutableList.of(inputFile), ImmutableList.of());
  }

  public synchronized void decrementReferences(Iterable<Path> inputFiles, Iterable<Digest> inputDirectories) {
    decrementReferencesSynchronized(inputFiles, inputDirectories);
  }

  private int decrementInputReferences(Iterable<Path> inputFiles) {
    int entriesDereferenced = 0;
    for (Path input : inputFiles) {
      checkNotNull(input);
      Entry e = storage.get(input);
      if (e == null) {
        throw new IllegalStateException(input + " has been removed with references");
      }
      if (!e.key.equals(input)) {
        throw new RuntimeException("ERROR: entry retrieved: " + e.key + " != " + input);
      }
      e.decrementReference(header);
      if (e.referenceCount == 0) {
        entriesDereferenced++;
      }
    }
    return entriesDereferenced;
  }

  private void decrementReferencesSynchronized(Iterable<Path> inputFiles, Iterable<Digest> inputDirectories) {
    // decrement references and notify if any dropped to 0
    // insert after the last 0-reference count entry in list
    int entriesDereferenced = decrementInputReferences(inputFiles);
    for (Digest inputDirectory : inputDirectories) {
      DirectoryEntry dirEntry = directoryStorage.get(inputDirectory);
      if (dirEntry == null) {
        throw new IllegalStateException("inputDirectory " + DigestUtil.toString(inputDirectory) + " is not in directoryStorage");
      }
      try {
        entriesDereferenced += decrementInputReferences(dirEntry.inputs);
      } catch (IllegalStateException e) {
        System.err.println("Directory " + DigestUtil.toString(inputDirectory) + " could not be decremented");
        throw e;
      }
    }
    if (entriesDereferenced > 0) {
      notify();
    }
  }

  public Path getRoot() {
    return root;
  }

  public Path getPath(String filename) {
    return root.resolve(filename);
  }

  private void remove(Digest digest, boolean isExecutable) throws IOException, InterruptedException {
    Path key = getKey(digest, isExecutable);
    Lock l = locks.acquire(key);
    l.lockInterruptibly();
    try {
      Entry e = storage.remove(key);
      if (e != null) {
        synchronized (this) {
          unlinkEntry(e);
        }
      }
    } finally {
      l.unlock();
    }
  }

  /** must be called in synchronized context */
  private void unlinkEntry(Entry e) throws IOException, InterruptedException {
    if (e.referenceCount == 0) {
      e.unlink();
    } else {
      logger.severe("removed referenced entry " + e.key);
    }
    ImmutableList.Builder<ListenableFuture<Void>> directoryExpirationFutures = ImmutableList.builder();
    for (Digest containingDirectory : e.containingDirectories) {
      directoryExpirationFutures.add(expireDirectory(containingDirectory, expireService));
    }
    getInterruptiblyOrIOException(allAsList(directoryExpirationFutures.build()));
    // still debating this one being in this method
    sizeInBytes -= e.size;
    // technically we should attempt to remove the file here,
    // but we're only called in contexts where it doesn't exist...
  }

  @VisibleForTesting
  public Path getDirectoryPath(Digest digest) {
    return root.resolve(digestFilename(digest) + "_dir");
  }

  /** must be called in synchronized context */
  private Entry waitForLastUnreferencedEntry(long blobSizeInBytes) throws InterruptedException {
    while (header.after == header) {
      int references = 0;
      int keys = 0;
      int min = -1, max = 0;
      Path minkey = null, maxkey = null;
      logger.info(format("CASFileCache::expireEntry(%d) header(%s): { after: %s, before: %s }", blobSizeInBytes, header.hashCode(), header.after.hashCode(), header.before.hashCode()));
      // this should be incorporated in the listenable future construction...
      for (Map.Entry<Path, Entry> pe : storage.entrySet()) {
        Path key = pe.getKey();
        Entry e = pe.getValue();
        if (e.referenceCount > max) {
          max = e.referenceCount;
          maxkey = key;
        }
        if (min == -1 || e.referenceCount < min) {
          min = e.referenceCount;
          minkey = key;
        }
        if (e.referenceCount == 0) {
          logger.info(format("CASFileCache::expireEntry(%d) unreferenced entry(%s): { after: %s, before: %s }",
                blobSizeInBytes, e.hashCode(), e.after == null ? null : e.after.hashCode(), e.before == null ? null : e.before.hashCode()));
        }
        references += e.referenceCount;
        keys++;
      }
      if (keys == 0) {
        throw new IllegalStateException("CASFileCache::expireEntry(" + blobSizeInBytes + ") there are no keys to wait for expiration on");
      }
      logger.info(format(
          "CASFileCache::expireEntry(%d) unreferenced list is empty, %d bytes, %d keys with %d references, min(%d, %s), max(%d, %s)",
          blobSizeInBytes, sizeInBytes, keys, references, min, minkey, max, maxkey));
      wait();
    }
    return header.after;
  }

  /** must be called in synchronized context */
  private ListenableFuture<Path> expireEntry(
      long blobSizeInBytes,
      ExecutorService service) throws IOException, InterruptedException {
    for (;;) {
      Lock l = null;
      Entry e = null;
      while (e == null) {
        e = waitForLastUnreferencedEntry(blobSizeInBytes);
        if (e.referenceCount != 0) {
          throw new IllegalStateException("ERROR: Reference counts lru ordering has not been maintained correctly, attempting to expire referenced (or negatively counted) content " + e.key.getFileName() + " with " + e.referenceCount + " references");
        }
        l = locks.acquire(e.key);
        if (!l.tryLock()) {
          logger.info(format("cannot acquire lock for %s, lock state is %s, moving it to the head of the unreferenced list", e.key.getFileName(), l));
          e.recordAccess(header);
          e = null;
        }
      }
      try {
        Path key = e.key;
        if (storage.remove(key) == e) {
          ImmutableList.Builder<ListenableFuture<Void>> directoryExpirationFutures = ImmutableList.builder();
          for (Digest containingDirectory : e.containingDirectories) {
            directoryExpirationFutures.add(expireDirectory(containingDirectory, service));
          }
          e.unlink();
          sizeInBytes -= e.size;
          return transform(allAsList(directoryExpirationFutures.build()), (result) -> key, service);
        }
      } finally {
        l.unlock();
      }
    }
  }

  /** must be called in synchronized context */
  private void purgeDirectoryFromInputs(Digest digest, Iterable<Path> inputs) {
    for (Path input : inputs) {
      Entry fileEntry = storage.get(input);

      if (fileEntry != null) {
        fileEntry.containingDirectories.remove(digest);
      }
    }
  }

  /** must be called in synchronized context */
  private ListenableFuture<Void> expireDirectory(Digest digest, ExecutorService service) {
    DirectoryEntry e = directoryStorage.remove(digest);
    if (e == null) {
      logger.severe(format("CASFileCache::expireDirectory(%s) does not exist", DigestUtil.toString(digest)));
      return immediateFuture(null);
    }

    purgeDirectoryFromInputs(digest, e.inputs);
    return removeDirectory(getDirectoryPath(digest), service);
  }

  public Iterable<ListenableFuture<Path>> putFiles(
      Iterable<FileNode> files,
      Path path,
      ImmutableList.Builder<Path> inputsBuilder,
      ExecutorService service) throws IOException, InterruptedException {
    ImmutableList.Builder<ListenableFuture<Path>> putFutures = ImmutableList.builder();
    putDirectoryFiles(files, path, /* containingDirectory=*/ null, inputsBuilder, putFutures, service);
    return putFutures.build();
  }

  private void putDirectoryFiles(
      Iterable<FileNode> files,
      Path path,
      Digest containingDirectory,
      ImmutableList.Builder<Path> inputsBuilder,
      ImmutableList.Builder<ListenableFuture<Path>> putFutures,
      ExecutorService service) throws IOException, InterruptedException {
    for (FileNode fileNode : files) {
      Path filePath = path.resolve(fileNode.getName());
      final ListenableFuture<Path> putFuture;
      if (fileNode.getDigest().getSizeBytes() != 0) {
        Path key = getKey(fileNode.getDigest(), fileNode.getIsExecutable());
        putFuture = transformAsync(
            put(fileNode.getDigest(), fileNode.getIsExecutable(), containingDirectory, service),
            (fileCacheKey) -> {
              // FIXME this can die with 'too many links'... needs some cascading fallout
              Files.createLink(filePath, fileCacheKey);
              // we saw null entries in the built immutable list without synchronization
              synchronized (inputsBuilder) {
                inputsBuilder.add(fileCacheKey);
              }
              return immediateFuture(fileCacheKey);
            },
            service);
      } else {
        putFuture = listeningDecorator(service).submit(() -> {
          Files.createFile(filePath);
          // ignore executable
          return filePath;
        });
      }
      putFutures.add(putFuture);
    }
  }

  private void fetchDirectory(
      Digest containingDirectory,
      Path path,
      Digest digest,
      Map<Digest, Directory> directoriesIndex,
      ImmutableList.Builder<Path> inputsBuilder,
      ImmutableList.Builder<ListenableFuture<Path>> putFutures,
      ExecutorService service) throws IOException, InterruptedException {
    if (Files.exists(path)) {
      if (Files.isDirectory(path)) {
        removeDirectory(path);
      } else {
        Files.delete(path);
      }
    }
    Directory directory = directoriesIndex.get(digest);
    if (directory == null) {
      throw new IOException(
          format(
              "directory not found for %s(%s)",
              path,
              DigestUtil.toString(digest)));
    }
    Files.createDirectory(path);
    putDirectoryFiles(directory.getFilesList(), path, containingDirectory, inputsBuilder, putFutures, service);
    for (DirectoryNode directoryNode : directory.getDirectoriesList()) {
      fetchDirectory(
          containingDirectory,
          path.resolve(directoryNode.getName()),
          directoryNode.getDigest(),
          directoriesIndex,
          inputsBuilder,
          putFutures,
          service);
    }
  }

  public ListenableFuture<Path> putDirectory(
      Digest digest,
      Map<Digest, Directory> directoriesIndex,
      ExecutorService service) {
    Path path = getDirectoryPath(digest);
    Lock l = locks.acquire(path);
    logger.fine(format("locking directory %s", path.getFileName()));
    try {
      l.lockInterruptibly();
    } catch (InterruptedException e) {
      return immediateFailedFuture(e);
    }
    logger.fine(format("locked directory %s", path.getFileName()));
    ListenableFuture<Path> putFuture;
    try {
      putFuture = putDirectorySynchronized(path, digest, directoriesIndex, service);
    } catch (IOException|InterruptedException e) {
      putFuture = immediateFailedFuture(e);
    }
    putFuture.addListener(
        () -> {
          l.unlock();
          logger.fine(format("directory %s has been unlocked", path.getFileName()));
        },
        service);
    return putFuture;
  }

  private boolean directoryExists(Path path, Directory directory, Map<Digest, Directory> directoriesIndex) {
    if (!Files.exists(path)) {
      logger.severe(format("directory path %s does not exist", path));
      return false;
    }
    for (FileNode fileNode : directory.getFilesList()) {
      Path filePath = path.resolve(fileNode.getName());
      if (!Files.exists(filePath)) {
        logger.severe(format("directory file entry %s does not exist", filePath));
        return false;
      }
      // additional stat check to ensure that the cache entry exists for hard link inode match?
    }
    for (DirectoryNode directoryNode : directory.getDirectoriesList()) {
      if (!directoryExists(
            path.resolve(directoryNode.getName()),
            directoriesIndex.get(directoryNode.getDigest()),
            directoriesIndex)) {
        return false;
      }
    }
    return true;
  }

  private boolean directoryEntryExists(Path path, DirectoryEntry dirEntry, Map<Digest, Directory> directoriesIndex) {
    if (!dirEntry.existsDeadline.isExpired()) {
      return true;
    }

    if (directoryExists(path, dirEntry.directory, directoriesIndex)) {
      dirEntry.existsDeadline = Deadline.after(10, SECONDS);
      return true;
    }
    return false;
  }

  class PutDirectoryException extends IOException {
    private final Path path;
    private final Digest digest;
    private final List<Throwable> exceptions;

    PutDirectoryException(Path path, Digest digest, List<Throwable> exceptions) {
      super(String.format("%s: %d exceptions", path, exceptions.size()));
      this.path = path;
      this.digest = digest;
      this.exceptions = exceptions;
      for (Throwable exception : exceptions) {
        addSuppressed(exception);
      }
    }

    Path getPath() {
      return path;
    }

    Digest getDigest() {
      return digest;
    }

    List<Throwable> getExceptions() {
      return exceptions;
    }
  }

  private ListenableFuture<Path> putDirectorySynchronized(
      Path path,
      Digest digest,
      Map<Digest, Directory> directoriesIndex,
      ExecutorService service) throws IOException, InterruptedException {
    logger.fine(format("directory %s has been locked", path.getFileName()));
    ListenableFuture<Void> expireFuture;
    synchronized (this) {
      DirectoryEntry e = directoryStorage.get(digest);
      if (e == null) {
        expireFuture = immediateFuture(null);
      } else {
        ImmutableList.Builder<Path> inputsBuilder = new ImmutableList.Builder<>();
        for (Path input : e.inputs) {
          Entry fileEntry = storage.get(input);
          if (fileEntry == null) {
            logger.severe(
                format(
                    "CASFileCache::putDirectory(%s) exists, but input %s does not, purging it with fire and resorting to fetch",
                    DigestUtil.toString(digest),
                    input));
            e = null;
            break;
          }
          fileEntry.incrementReference();
          checkNotNull(input);
          inputsBuilder.add(input);
        }

        if (e != null) {
          logger.fine(format("found existing entry for %s", path.getFileName()));
          if (directoryExists(path, e.directory, directoriesIndex)) {
            return immediateFuture(path);
          }
          logger.severe(format("directory %s does not exist in cache, purging it with fire and resorting to fetch", path.getFileName()));
        }

        decrementReferencesSynchronized(inputsBuilder.build(), ImmutableList.<Digest>of());
        expireFuture = expireDirectory(digest, service);
        logger.fine(format("expiring existing entry for %s", path.getFileName()));
      }
    }

    ImmutableList.Builder<Path> inputsBuilder = ImmutableList.builder();
    ListenableFuture<Void> fetchFuture = transformAsync(
        expireFuture,
        (result) -> {
            logger.fine(format("expiry complete, fetching %s", path.getFileName()));
            ImmutableList.Builder<ListenableFuture<Path>> putFuturesBuilder = ImmutableList.builder();
            fetchDirectory(digest, path, digest, directoriesIndex, inputsBuilder, putFuturesBuilder, service);
            ImmutableList<ListenableFuture<Path>> putFutures = putFuturesBuilder.build();

            // is this better suited for Futures.whenAllComplete?

            return transformAsync(
                successfulAsList(putFutures),
                (paths) -> {
                  ImmutableList.Builder<Throwable> failures = ImmutableList.builder();
                  boolean failed = false;
                  for (int i = 0; i < paths.size(); i++) {
                    Path putPath = paths.get(i);
                    if (putPath == null) {
                      failed = true;
                      try {
                        putFutures.get(i).get();
                        // should never get here
                      } catch (Throwable t) {
                        failures.add(t);
                      }
                    }
                  }
                  if (failed) {
                    return immediateFailedFuture(new PutDirectoryException(path, digest, failures.build()));
                  }
                  return immediateFuture(null);
                },
                service);
        },
        service);
    ListenableFuture<Void> rollbackFuture = catchingAsync(
        fetchFuture,
        Throwable.class,
        (e) -> {
          ImmutableList<Path> inputs = inputsBuilder.build();
          synchronized (this) {
            purgeDirectoryFromInputs(digest, inputs);
            decrementReferencesSynchronized(inputs, ImmutableList.<Digest>of());
          }
          try {
            removeDirectory(path);
          } catch (IOException removeException) {
            logger.log(SEVERE, "error during directory removal after fetch failure", removeException);
          }
          return immediateFailedFuture(e);
        },
        service);

    return transform(
        rollbackFuture,
        (results) -> {
          logger.fine(format("directory fetch complete, inserting %s", path.getFileName()));
          DirectoryEntry e = new DirectoryEntry(
              directoriesIndex.get(digest),
              inputsBuilder.build(),
              Deadline.after(10, SECONDS));
          synchronized (this) {
            directoryStorage.put(digest, e);
          }
          return path;
        },
        service);
  }

  @VisibleForTesting
  public Path put(Digest digest, boolean isExecutable) throws IOException, InterruptedException {
    checkState(digest.getSizeBytes() > 0, "file entries may not be empty");

    Path key = getKey(digest, isExecutable);
    CancellableOutputStream out = putImpl(
        key,
        digest.getSizeBytes(),
        isExecutable,
        /* containingDirectory=*/ null,
        () -> onPut.accept(digest));
    if (out != null) {
      copyExternalInput(digest, out);
    }
    return key;
  }

  // This can result in deadlock if called with a direct executor. I'm unsure how to guard
  // against it, until we can get to using a current-download future
  public ListenableFuture<Path> put(
      Digest digest,
      boolean isExecutable,
      Digest containingDirectory,
      Executor executor) {
    checkState(digest.getSizeBytes() > 0, "file entries may not be empty");

    Path key = getKey(digest, isExecutable);
    return transformAsync(
        immediateFuture(null),
        (result) -> {
          CancellableOutputStream out = putImpl(
              key,
              digest.getSizeBytes(),
              isExecutable,
              containingDirectory,
              () -> onPut.accept(digest));
          if (out != null) {
            copyExternalInput(digest, out);
          }
          return immediateFuture(key);
        },
        executor);
  }

  private void copyExternalInput(Digest digest, CancellableOutputStream out) throws IOException, InterruptedException {
    try {
      logger.fine(format("downloading %s", DigestUtil.toString(digest)));
      ByteStreams.copy(newExternalInput(digest, /* offset=*/ 0), out);
      logger.fine(format("download of %s complete", DigestUtil.toString(digest)));
    } catch (IOException e) {
      out.cancel();
      logger.log(WARNING, format("error downloading %s", DigestUtil.toString(digest)), e); // prevent burial by early end of stream during close
      throw e;
    } finally {
      try {
        logger.fine(format("closing output stream for %s", DigestUtil.toString(digest)));
        out.close();
        logger.fine(format("output stream closed for %s", DigestUtil.toString(digest)));
      } catch (IOException e) {
        if (Thread.interrupted()) {
          logger.log(SEVERE, format("could not close stream for %s", DigestUtil.toString(digest)), e);
          if (e.getCause() instanceof InterruptedException) {
            throw (InterruptedException) e.getCause();
          }
          throw new InterruptedException();
        } else {
          logger.log(WARNING, format("failed output stream close for %s", DigestUtil.toString(digest)), e);
        }
        throw e;
      }
    }
  }

  @FunctionalInterface
  private static interface InputStreamSupplier {
    InputStream newInput() throws IOException, InterruptedException;
  }

  @FunctionalInterface
  private static interface IORunnable {
    void run() throws IOException;
  }

  private static abstract class CancellableOutputStream extends OutputStream {
    void cancel() throws IOException {
    }
  }

  private static final CancellableOutputStream DUPLICATE_OUTPUT_STREAM = new CancellableOutputStream() {
    @Override
    public void write(int b) {
    }
  };

  private CancellableOutputStream putImpl(
      Path key,
      long blobSizeInBytes,
      boolean isExecutable,
      Digest containingDirectory,
      Runnable onInsert) throws IOException, InterruptedException {
    CancellableOutputStream out = null;
    Lock l = locks.acquire(key);
    logger.fine(format("locking blob %s", key.getFileName()));
    l.lockInterruptibly();
    try {
      logger.fine(format("lock for blob %s received, getting output stream", key.getFileName()));
      out = putImplSynchronized(
          key,
          blobSizeInBytes,
          isExecutable,
          containingDirectory,
          onInsert);
    } finally {
      if (out == null || out == DUPLICATE_OUTPUT_STREAM) {
        l.unlock();
        logger.fine(format("blob %s has been unlocked for duplicate", key.getFileName()));
      }
    }
    if (out == DUPLICATE_OUTPUT_STREAM) {
      return null;
    }
    logger.fine(format("entry %s is missing, downloading and populating", key.getFileName()));
    return newLockedCancellableOutputStream(
        out,
        () -> {
          l.unlock();
          logger.fine(format("blob %s has been unlocked for complete", key.getFileName()));
        });
  }

  private CancellableOutputStream newLockedCancellableOutputStream(CancellableOutputStream out, Runnable onUnlock) {
    return new CancellableOutputStream() {
      boolean terminated = false;

      @Override
      public void cancel() throws IOException {
        withSingleTermination(out::cancel);
      }

      @Override
      public void close() throws IOException {
        withSingleTermination(out::close);
      }

      private void withSingleTermination(IORunnable runnable) throws IOException {
        if (!terminated) {
          try {
            withTermination(runnable);
          } finally {
            terminated = true;
          }
        }
      }

      private void withTermination(IORunnable runnable) throws IOException {
        try {
          runnable.run();
        } finally {
          onUnlock.run();
        }
      }

      @Override
      public void flush() throws IOException {
        out.flush();
      }

      @Override
      public void write(byte[] b) throws IOException {
        out.write(b);
      }

      @Override
      public void write(byte[] b, int off, int len) throws IOException {
        out.write(b, off, len);
      }

      @Override
      public void write(int b) throws IOException {
        out.write(b);
      }
    };
  }

  // must have key locked
  private CancellableOutputStream putImplSynchronized(
      Path key,
      long blobSizeInBytes,
      boolean isExecutable,
      Digest containingDirectory,
      Runnable onInsert)
      throws IOException, InterruptedException {
    final ListenableFuture<Set<Digest>> expiredDigestsFuture;

    synchronized (this) {
      Entry e = storage.get(key);
      if (e != null && !entryExists(e)) {
        Entry removedEntry = storage.remove(key);
        if (removedEntry != null) {
          unlinkEntry(removedEntry);
        }
        e = null;
      }

      if (e != null) {
        if (containingDirectory != null) {
          e.containingDirectories.add(containingDirectory);
        }
        e.incrementReference();
        return DUPLICATE_OUTPUT_STREAM;
      }

      sizeInBytes += blobSizeInBytes;

      ImmutableList.Builder<ListenableFuture<Digest>> expiredKeysFutures = ImmutableList.builder();
      while (sizeInBytes > maxSizeInBytes) {
        expiredKeysFutures.add(
            transformAsync(
                expireEntry(blobSizeInBytes, expireService),
                (expiredKey) -> {
                  try {
                    Files.delete(expiredKey);
                  } catch (NoSuchFileException eNoEnt) {
                    logger.severe(format("CASFileCache::putImpl: expired key %s did not exist to delete", expiredKey.toString()));
                  }
                  String fileName = expiredKey.getFileName().toString();
                  FileEntryKey fileEntryKey = parseFileEntryKey(fileName);
                  if (fileEntryKey == null) {
                    logger.severe(format("error parsing expired key %s", expiredKey));
                  } else if (storage.containsKey(getKey(fileEntryKey.getDigest(), !fileEntryKey.getIsExecutable()))) {
                    return immediateFuture(null);
                  }
                  return immediateFuture(fileEntryKey.getDigest());
                },
                expireService));
      }
      expiredDigestsFuture = transform(
          allAsList(expiredKeysFutures.build()),
          (digests) -> ImmutableSet.copyOf(Iterables.filter(digests, (digest) -> digest != null)),
          expireService);
    }

    Set<Digest> expiredDigests = getInterruptiblyOrIOException(expiredDigestsFuture);
    if (!expiredDigests.isEmpty()) {
      onExpire.accept(expiredDigests);
    }

    Path tmpPath = key.resolveSibling(key.getFileName() + ".tmp");
<<<<<<< HEAD
    return new CancellableOutputStream() {
      OutputStream tmpFile = Files.newOutputStream(tmpPath, CREATE, TRUNCATE_EXISTING);
      long size = 0;

      @Override
      public void flush() throws IOException {
        tmpFile.flush();
      }

      @Override
      public void write(byte[] b) throws IOException {
        tmpFile.write(b);
        size += b.length;
      }

      @Override
      public void write(byte[] b, int off, int len) throws IOException {
        tmpFile.write(b, off, len);
        size += len;
      }

      @Override
      public void write(int b) throws IOException {
        tmpFile.write(b);
        size++;
      }

      @Override
      public void cancel() throws IOException {
        tmpFile.close();
=======
    try (InputStream in = inputStreamFactory.newInput(digest, /* offset=*/ 0)) {
      // FIXME make a validating file copy object and verify digest
      long copySize = Files.copy(in, tmpPath);
      if (copySize != digest.getSizeBytes()) {
>>>>>>> 594d4fac
        Files.delete(tmpPath);
      }

      @Override
      public void close() throws IOException {
        tmpFile.close();

        if (size != blobSizeInBytes) {
          Files.delete(tmpPath);
          throw new DigestMismatchException("blob digest size mismatch, expected " + blobSizeInBytes + ", was " + size);
        }

        setPermissions(tmpPath, isExecutable);
        Files.move(tmpPath, key, REPLACE_EXISTING);

        Entry entry = new Entry(
            key,
            blobSizeInBytes,
            containingDirectory,
            Deadline.after(10, SECONDS));

        if (storage.put(key, entry) != null) {
          throw new IllegalStateException("storage conflict with existing key for " + key);
        }
        try {
          onInsert.run();
        } catch (RuntimeException e) {
          throw new IOException(e);
        }
      }
    };
  }

  private static void setPermissions(Path path, boolean isExecutable) throws IOException {
    new File(path.toString()).setExecutable(isExecutable, true);
  }

  @VisibleForTesting
  public static class Entry {
    Entry before, after;
    final Path key;
    final long size;
    final Set<Digest> containingDirectories;
    int referenceCount;
    Deadline existsDeadline;

    private Entry() {
      key = null;
      size = -1;
      containingDirectories = null;
      referenceCount = -1;
      existsDeadline = null;
    }

    public Entry(Path key, long size, Digest containingDirectory, Deadline existsDeadline) {
      this.key = key;
      this.size = size;
      referenceCount = 1;
      containingDirectories = Sets.newHashSet();
      if (containingDirectory != null) {
        containingDirectories.add(containingDirectory);
      }
      this.existsDeadline = existsDeadline;
    }

    public void unlink() {
      before.after = after;
      after.before = before;
      before = null;
      after = null;
    }

    protected void addBefore(Entry existingEntry) {
      after = existingEntry;
      before = existingEntry.before;
      before.after = this;
      after.before = this;
    }

    public void incrementReference() {
      if (referenceCount < 0) {
        throw new IllegalStateException("entry " + key + " has " + referenceCount + " references and is being incremented...");
      }
      if (referenceCount == 0) {
        if (before == null || after == null) {
          throw new IllegalStateException("entry " + key + " has a broken link (" + before + ", " + after + ") and is being incremented");
        }
        unlink();
      }
      referenceCount++;
    }

    public void decrementReference(Entry header) {
      if (referenceCount == 0) {
        throw new IllegalStateException("entry " + key + " has 0 references and is being decremented...");
      }
      referenceCount--;
      if (referenceCount == 0) {
        addBefore(header);
      }
    }

    public void recordAccess(Entry header) {
      if (referenceCount == 0) {
        if (before == null || after == null) {
          throw new IllegalStateException("entry " + key + " has a broken link (" + before + ", " + after + ") and is being recorded");
        }
        unlink();
        addBefore(header);
      }
    }
  }

  private static class SentinelEntry extends Entry {
    @Override
    public void unlink() {
      throw new UnsupportedOperationException("sentinal cannot be unlinked");
    }

    @Override
    protected void addBefore(Entry existingEntry) {
      throw new UnsupportedOperationException("sentinal cannot be added");
    }

    @Override
    public void incrementReference() {
      throw new UnsupportedOperationException("sentinal cannot be referenced");
    }

    @Override
    public void decrementReference(Entry header) {
      throw new UnsupportedOperationException("sentinal cannot be referenced");
    }

    @Override
    public void recordAccess(Entry header) {
      throw new UnsupportedOperationException("sentinal cannot be accessed");
    }
  }

  private static class DirectoryEntry {
    public final Directory directory;
    public final Iterable<Path> inputs;
    Deadline existsDeadline;

    public DirectoryEntry(Directory directory, Iterable<Path> inputs, Deadline existsDeadline) {
      this.directory = directory;
      this.inputs = inputs;
      this.existsDeadline = existsDeadline;
    }
  }

  protected abstract InputStream newExternalInput(Digest digest, long offset) throws IOException, InterruptedException;
}<|MERGE_RESOLUTION|>--- conflicted
+++ resolved
@@ -19,6 +19,7 @@
 import static com.google.common.base.Preconditions.checkNotNull;
 import static com.google.common.base.Preconditions.checkState;
 import static com.google.common.collect.Iterables.concat;
+import static com.google.common.io.ByteStreams.nullOutputStream;
 import static com.google.common.util.concurrent.Futures.allAsList;
 import static com.google.common.util.concurrent.Futures.catchingAsync;
 import static com.google.common.util.concurrent.Futures.immediateFailedFuture;
@@ -26,10 +27,12 @@
 import static com.google.common.util.concurrent.Futures.successfulAsList;
 import static com.google.common.util.concurrent.Futures.transform;
 import static com.google.common.util.concurrent.Futures.transformAsync;
+import static com.google.common.util.concurrent.MoreExecutors.directExecutor;
 import static com.google.common.util.concurrent.MoreExecutors.listeningDecorator;
 import static com.google.common.util.concurrent.MoreExecutors.newDirectExecutorService;
 import static java.lang.String.format;
 import static java.nio.file.StandardCopyOption.REPLACE_EXISTING;
+import static java.nio.file.StandardOpenOption.APPEND;
 import static java.nio.file.StandardOpenOption.CREATE;
 import static java.nio.file.StandardOpenOption.TRUNCATE_EXISTING;
 import static java.util.concurrent.TimeUnit.MINUTES;
@@ -37,13 +40,21 @@
 import static java.util.logging.Level.WARNING;
 import static java.util.logging.Level.SEVERE;
 
+import build.bazel.remote.execution.v2.BatchReadBlobsResponse.Response;
 import build.bazel.remote.execution.v2.Digest;
 import build.bazel.remote.execution.v2.Directory;
 import build.bazel.remote.execution.v2.DirectoryNode;
 import build.bazel.remote.execution.v2.FileNode;
 import build.buildfarm.cas.ContentAddressableStorage;
 import build.buildfarm.common.DigestUtil;
+import build.buildfarm.common.Write;
+import build.buildfarm.v1test.BlobWriteKey;
 import com.google.common.annotations.VisibleForTesting;
+import com.google.common.cache.CacheBuilder;
+import com.google.common.cache.CacheLoader;
+import com.google.common.cache.LoadingCache;
+import com.google.common.cache.RemovalListener;
+import com.google.common.cache.RemovalNotification;
 import com.google.common.collect.ImmutableList;
 import com.google.common.collect.ImmutableMap;
 import com.google.common.collect.ImmutableSet;
@@ -54,12 +65,15 @@
 import com.google.common.util.concurrent.FutureCallback;
 import com.google.common.util.concurrent.ListenableFuture;
 import com.google.common.util.concurrent.ListeningExecutorService;
+import com.google.common.util.concurrent.SettableFuture;
 import com.google.common.util.concurrent.ThreadFactoryBuilder;
 import com.google.common.util.concurrent.UncheckedExecutionException;
 import com.google.protobuf.ByteString;
 import io.grpc.Deadline;
 import io.grpc.StatusRuntimeException;
 import java.io.File;
+import java.io.FileOutputStream;
+import java.io.FilterOutputStream;
 import java.io.IOException;
 import java.io.InputStream;
 import java.io.OutputStream;
@@ -74,8 +88,10 @@
 import java.util.List;
 import java.util.Map;
 import java.util.Set;
+import java.util.UUID;
 import java.util.function.BiFunction;
 import java.util.function.Consumer;
+import java.util.function.Supplier;
 import java.util.concurrent.ConcurrentMap;
 import java.util.concurrent.Executor;
 import java.util.concurrent.ExecutorService;
@@ -99,6 +115,29 @@
   private final Consumer<Digest> onPut;
   private final Consumer<Iterable<Digest>> onExpire;
   private final ExecutorService expireService;
+  private final LoadingCache<BlobWriteKey, Write> writes = CacheBuilder.newBuilder()
+      .expireAfterWrite(10, TimeUnit.MINUTES)
+      .build(new CacheLoader<BlobWriteKey, Write>() {
+        @Override
+        public Write load(BlobWriteKey key) {
+          return newWrite(key);
+        }
+      });
+  private final LoadingCache<Digest, SettableFuture<Long>> writesInProgress = CacheBuilder.newBuilder()
+      .expireAfterWrite(10, TimeUnit.MINUTES)
+      .removalListener(new RemovalListener<Digest, SettableFuture<Long>>() {
+        @Override
+        public void onRemoval(RemovalNotification<Digest, SettableFuture<Long>> notification) {
+          // no effect if already done
+          notification.getValue().setException(new IOException("write cancelled"));
+        }
+      })
+      .build(new CacheLoader<Digest, SettableFuture<Long>>() {
+        @Override
+        public SettableFuture<Long> load(Digest digest) {
+          return SettableFuture.create();
+        }
+      });
 
   private ListenableFuture<Path> lastPutDirectory = immediateFuture(null);
 
@@ -219,7 +258,7 @@
         (digest, isExecutable) -> new FileEntryKey(getKey(digest, isExecutable), isExecutable, digest));
   }
 
-  private boolean contains(Digest digest, boolean isExecutable) throws IOException, InterruptedException {
+  private boolean contains(Digest digest, boolean isExecutable) {
     Path key = getKey(digest, isExecutable);
     Lock l = locks.acquire(key);
     if (l.tryLock()) {
@@ -232,7 +271,11 @@
           if (!entryExists(e)) {
             Entry removedEntry = storage.remove(key);
             if (removedEntry != null) {
-              unlinkEntry(removedEntry);
+              try {
+                unlinkEntry(removedEntry);
+              } catch (IOException unlinkEx) {
+                logger.log(SEVERE, "error unlinking non-existent entry " + key, unlinkEx);
+              }
             }
             return false;
           }
@@ -271,18 +314,19 @@
     return missingDigests.build();
   }
 
-  private boolean contains(Digest digest) throws InterruptedException {
-    try {
-      /* maybe swap the order here if we're higher in ratio on one side */
-      return contains(digest, false) || contains(digest, true);
-    } catch (IOException e) {
-      logger.log(SEVERE, "error testing contains for " + DigestUtil.toString(digest), e);
-      return false;
-    }
-  }
-
   @Override
-  public InputStream newInput(Digest digest, long offset) throws IOException, InterruptedException {
+  public boolean contains(Digest digest) {
+    /* maybe swap the order here if we're higher in ratio on one side */
+    return contains(digest, false) || contains(digest, true);
+  }
+
+  @Override
+  public ListenableFuture<Iterable<Response>> getAllFuture(Iterable<Digest> digests) {
+    throw new UnsupportedOperationException();
+  }
+
+  @Override
+  public InputStream newInput(Digest digest, long offset) throws IOException {
     logger.fine(format("getting input stream for %s", DigestUtil.toString(digest)));
     boolean isExecutable = false;
     do {
@@ -327,13 +371,19 @@
       } catch (IOException e) {
         logger.log(SEVERE, "error getting " + DigestUtil.toString(digest), e);
         retries--;
-      } catch (InterruptedException e) {
-        Thread.currentThread().interrupt();
-        return null;
       }
     }
     logger.severe(format("CASFileCache::get(%s): exceeded IOException retry", DigestUtil.toString(digest)));
     return null;
+  }
+
+  boolean completeWrite(Digest digest) {
+    try {
+      return writesInProgress.get(digest).set(digest.getSizeBytes());
+    } catch (ExecutionException e) {
+      logger.log(SEVERE, "error getting write in progress future for " + DigestUtil.toString(digest), e);
+      return false;
+    }
   }
 
   @Override
@@ -343,10 +393,16 @@
       logger.fine(format("put: %s", blobPath.getFileName()));
       OutputStream out = putImpl(
           blobPath,
+          UUID.randomUUID(),
+          () -> completeWrite(blob.getDigest()),
           blob.getDigest().getSizeBytes(),
           /* isExecutable=*/ false,
           null,
-          () -> onPut.accept(blob.getDigest()));
+          () -> {
+            Digest digest = blob.getDigest();
+            onPut.accept(digest);
+            writesInProgress.invalidate(digest);
+          });
       try {
         if (out != null) {
           try {
@@ -364,17 +420,131 @@
   }
 
   @Override
-  public OutputStream newOutput(Digest digest) throws IOException {
+  public Write getWrite(Digest digest, UUID uuid) {
+    try {
+      return writes.get(BlobWriteKey.newBuilder()
+          .setDigest(digest)
+          .setIdentifier(uuid.toString())
+          .build());
+    } catch (ExecutionException e) {
+      logger.log(SEVERE, "error getting write for " + DigestUtil.toString(digest) + ":" + uuid, e);
+      throw new IllegalStateException("write create must not fail", e.getCause());
+    }
+  }
+
+  static class WriteOutputStream extends FilterOutputStream {
+    final WriteOutputStream out;
+
+    WriteOutputStream(OutputStream out) {
+      super(out);
+      this.out = null;
+    }
+
+    WriteOutputStream(WriteOutputStream out) {
+      super(out);
+      this.out = out;
+    }
+
+    public Path getPath() {
+      if (out == null) {
+        throw new UnsupportedOperationException();
+      }
+      return out.getPath();
+    }
+
+    public long getWritten() {
+      if (out == null) {
+        throw new UnsupportedOperationException();
+      }
+      return out.getWritten();
+    }
+  }
+
+  Write newWrite(BlobWriteKey key) {
+    return new Write() {
+      WriteOutputStream out = null;
+      boolean complete = false;
+
+      @Override
+      public long getCommittedSize() {
+        if (isComplete()) {
+          return key.getDigest().getSizeBytes();
+        }
+        if (out == null) {
+          Path blobKey = getKey(key.getDigest(), false);
+          try {
+            return Files.size(blobKey.resolveSibling(blobKey.getFileName() + "." + key.getIdentifier()));
+          } catch (IOException e) {
+            return 0;
+          }
+        }
+        return out.getWritten();
+      }
+
+      @Override
+      public boolean isComplete() {
+        return complete || (out == null && contains(key.getDigest()));
+      }
+
+      @Override
+      public OutputStream getOutput() throws IOException {
+        if (out == null) {
+          out = newOutput(key.getDigest(), UUID.fromString(key.getIdentifier()));
+          if (out == null) {
+            complete = true;
+          } else {
+            addListener(
+                () -> {
+                  // winner will already be renamed
+                  Path path = out.getPath();
+                  try {
+                    if (Files.exists(path)) {
+                      Files.delete(path);
+                    }
+                    out.close();
+                    out = null;
+                  } catch (IOException e) {
+                    logger.log(SEVERE, "error closing and deleting " + path, e);
+                  }
+                },
+                directExecutor());
+          }
+          out = new WriteOutputStream(nullOutputStream());
+        }
+        return out;
+      }
+
+      @Override
+      public void addListener(Runnable onCompleted, Executor executor) {
+        if (isComplete()) {
+          executor.execute(onCompleted);
+        } else {
+          try {
+            writesInProgress.get(key.getDigest()).addListener(onCompleted, executor);
+          } catch (ExecutionException e) {
+            throw new UncheckedExecutionException(e.getCause());
+          }
+        }
+      }
+    };
+  }
+
+  WriteOutputStream newOutput(Digest digest, UUID uuid) throws IOException {
     Path blobPath = getKey(digest, false);
-    final OutputStream out;
+    final WriteOutputStream out;
     try {
-      logger.fine(format("newOutput: %s", blobPath.getFileName()));
+      logger.fine(format("getWrite: %s", blobPath.getFileName()));
       out = putImpl(
           blobPath,
+          uuid,
+          () -> completeWrite(digest),
           digest.getSizeBytes(),
           /* isExecutable=*/ false,
           null,
-          () -> onPut.accept(digest));
+          () -> {
+            onPut.accept(digest);
+            writesInProgress.invalidate(digest);
+          });
     } catch (InterruptedException e) {
       throw new IOException(e);
     }
@@ -382,7 +552,7 @@
       decrementReference(blobPath);
       return null;
     }
-    return new OutputStream() {
+    return new WriteOutputStream(out) {
       AtomicBoolean closed = new AtomicBoolean(false);
 
       @Override
@@ -392,26 +562,6 @@
 
           decrementReference(blobPath);
         }
-      }
-
-      @Override
-      public void flush() throws IOException {
-        out.flush();
-      }
-
-      @Override
-      public void write(byte[] b) throws IOException {
-        out.write(b);
-      }
-
-      @Override
-      public void write(byte[] b, int off, int len) throws IOException {
-        out.write(b, off, len);
-      }
-
-      @Override
-      public void write(int b) throws IOException {
-        out.write(b);
       }
     };
   }
@@ -753,19 +903,24 @@
   }
 
   /** must be called in synchronized context */
-  private void unlinkEntry(Entry e) throws IOException, InterruptedException {
-    if (e.referenceCount == 0) {
-      e.unlink();
+  private void unlinkEntry(Entry entry) throws IOException {
+    if (entry.referenceCount == 0) {
+      entry.unlink();
     } else {
-      logger.severe("removed referenced entry " + e.key);
+      logger.severe("removed referenced entry " + entry.key);
     }
     ImmutableList.Builder<ListenableFuture<Void>> directoryExpirationFutures = ImmutableList.builder();
-    for (Digest containingDirectory : e.containingDirectories) {
+    for (Digest containingDirectory : entry.containingDirectories) {
       directoryExpirationFutures.add(expireDirectory(containingDirectory, expireService));
     }
-    getInterruptiblyOrIOException(allAsList(directoryExpirationFutures.build()));
+    try {
+      getInterruptiblyOrIOException(allAsList(directoryExpirationFutures.build()));
+    } catch (InterruptedException e) {
+      Thread.currentThread().interrupt();
+      throw new IOException(e);
+    }
     // still debating this one being in this method
-    sizeInBytes -= e.size;
+    sizeInBytes -= entry.size;
     // technically we should attempt to remove the file here,
     // but we're only called in contexts where it doesn't exist...
   }
@@ -1166,10 +1321,15 @@
     Path key = getKey(digest, isExecutable);
     CancellableOutputStream out = putImpl(
         key,
+        UUID.randomUUID(),
+        () -> completeWrite(digest),
         digest.getSizeBytes(),
         isExecutable,
         /* containingDirectory=*/ null,
-        () -> onPut.accept(digest));
+        () -> {
+          onPut.accept(digest);
+          writesInProgress.invalidate(digest);
+        });
     if (out != null) {
       copyExternalInput(digest, out);
     }
@@ -1191,10 +1351,15 @@
         (result) -> {
           CancellableOutputStream out = putImpl(
               key,
+              UUID.randomUUID(),
+              () -> completeWrite(digest),
               digest.getSizeBytes(),
               isExecutable,
               containingDirectory,
-              () -> onPut.accept(digest));
+              () -> {
+                onPut.accept(digest);
+                writesInProgress.invalidate(digest);
+              });
           if (out != null) {
             copyExternalInput(digest, out);
           }
@@ -1242,12 +1407,20 @@
     void run() throws IOException;
   }
 
-  private static abstract class CancellableOutputStream extends OutputStream {
+  private static abstract class CancellableOutputStream extends WriteOutputStream {
+    CancellableOutputStream(OutputStream out) {
+      super(out);
+    }
+
+    CancellableOutputStream(WriteOutputStream out) {
+      super(out);
+    }
+
     void cancel() throws IOException {
     }
   }
 
-  private static final CancellableOutputStream DUPLICATE_OUTPUT_STREAM = new CancellableOutputStream() {
+  private static final CancellableOutputStream DUPLICATE_OUTPUT_STREAM = new CancellableOutputStream(nullOutputStream()) {
     @Override
     public void write(int b) {
     }
@@ -1255,6 +1428,8 @@
 
   private CancellableOutputStream putImpl(
       Path key,
+      UUID writeId,
+      Supplier<Boolean> writeWinner,
       long blobSizeInBytes,
       boolean isExecutable,
       Digest containingDirectory,
@@ -1267,6 +1442,8 @@
       logger.fine(format("lock for blob %s received, getting output stream", key.getFileName()));
       out = putImplSynchronized(
           key,
+          writeId,
+          writeWinner,
           blobSizeInBytes,
           isExecutable,
           containingDirectory,
@@ -1289,18 +1466,20 @@
         });
   }
 
-  private CancellableOutputStream newLockedCancellableOutputStream(CancellableOutputStream out, Runnable onUnlock) {
-    return new CancellableOutputStream() {
+  private CancellableOutputStream newLockedCancellableOutputStream(
+      CancellableOutputStream cancellableOut,
+      Runnable onUnlock) {
+    return new CancellableOutputStream(cancellableOut) {
       boolean terminated = false;
 
       @Override
       public void cancel() throws IOException {
-        withSingleTermination(out::cancel);
+        withSingleTermination(cancellableOut::cancel);
       }
 
       @Override
       public void close() throws IOException {
-        withSingleTermination(out::close);
+        withSingleTermination(cancellableOut::close);
       }
 
       private void withSingleTermination(IORunnable runnable) throws IOException {
@@ -1320,32 +1499,14 @@
           onUnlock.run();
         }
       }
-
-      @Override
-      public void flush() throws IOException {
-        out.flush();
-      }
-
-      @Override
-      public void write(byte[] b) throws IOException {
-        out.write(b);
-      }
-
-      @Override
-      public void write(byte[] b, int off, int len) throws IOException {
-        out.write(b, off, len);
-      }
-
-      @Override
-      public void write(int b) throws IOException {
-        out.write(b);
-      }
     };
   }
 
   // must have key locked
   private CancellableOutputStream putImplSynchronized(
       Path key,
+      UUID writeId,
+      Supplier<Boolean> writeWinner,
       long blobSizeInBytes,
       boolean isExecutable,
       Digest containingDirectory,
@@ -1406,58 +1567,65 @@
       onExpire.accept(expiredDigests);
     }
 
-    Path tmpPath = key.resolveSibling(key.getFileName() + ".tmp");
-<<<<<<< HEAD
-    return new CancellableOutputStream() {
-      OutputStream tmpFile = Files.newOutputStream(tmpPath, CREATE, TRUNCATE_EXISTING);
-      long size = 0;
+    Path writePath = key.resolveSibling(key.getFileName() + "." + writeId);
+    final long committedSize;
+    if (Files.exists(writePath)) {
+      committedSize = Files.size(writePath);
+    } else {
+      committedSize = 0;
+    }
+    OutputStream writeOut = Files.newOutputStream(writePath, CREATE, APPEND);
+    return new CancellableOutputStream(writeOut) {
+      long written = committedSize;
 
       @Override
-      public void flush() throws IOException {
-        tmpFile.flush();
+      public long getWritten() {
+        return written;
+      }
+
+      @Override
+      public Path getPath() {
+        return writePath;
+      }
+
+      @Override
+      public void cancel() throws IOException {
+        writeOut.close();
+        Files.delete(writePath);
+      }
+
+      @Override
+      public void write(int b) throws IOException {
+        writeOut.write(b);
+        written++;
       }
 
       @Override
       public void write(byte[] b) throws IOException {
-        tmpFile.write(b);
-        size += b.length;
+        writeOut.write(b);
+        written += b.length;
       }
 
       @Override
       public void write(byte[] b, int off, int len) throws IOException {
-        tmpFile.write(b, off, len);
-        size += len;
-      }
-
-      @Override
-      public void write(int b) throws IOException {
-        tmpFile.write(b);
-        size++;
-      }
-
-      @Override
-      public void cancel() throws IOException {
-        tmpFile.close();
-=======
-    try (InputStream in = inputStreamFactory.newInput(digest, /* offset=*/ 0)) {
-      // FIXME make a validating file copy object and verify digest
-      long copySize = Files.copy(in, tmpPath);
-      if (copySize != digest.getSizeBytes()) {
->>>>>>> 594d4fac
-        Files.delete(tmpPath);
+        writeOut.write(b, off, len);
+        written += len;
       }
 
       @Override
       public void close() throws IOException {
-        tmpFile.close();
+        // has some trouble with multiple closes, fortunately we have something above to handle this
+        long size = getWritten();
+        writeOut.close();
 
         if (size != blobSizeInBytes) {
-          Files.delete(tmpPath);
+          Files.delete(writePath);
           throw new DigestMismatchException("blob digest size mismatch, expected " + blobSizeInBytes + ", was " + size);
         }
 
-        setPermissions(tmpPath, isExecutable);
-        Files.move(tmpPath, key, REPLACE_EXISTING);
+        setPermissions(writePath, isExecutable);
+        // maybe don't replace existing?
+        Files.move(writePath, key, REPLACE_EXISTING);
 
         Entry entry = new Entry(
             key,
@@ -1465,13 +1633,15 @@
             containingDirectory,
             Deadline.after(10, SECONDS));
 
-        if (storage.put(key, entry) != null) {
-          throw new IllegalStateException("storage conflict with existing key for " + key);
-        }
-        try {
-          onInsert.run();
-        } catch (RuntimeException e) {
-          throw new IOException(e);
+        if (writeWinner.get()) {
+          if (storage.put(key, entry) != null) {
+            throw new IllegalStateException("storage conflict with existing key for " + key);
+          }
+          try {
+            onInsert.run();
+          } catch (RuntimeException e) {
+            throw new IOException(e);
+          }
         }
       }
     };
