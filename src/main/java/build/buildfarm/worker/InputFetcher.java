// Copyright 2017 The Bazel Authors. All rights reserved.
//
// Licensed under the Apache License, Version 2.0 (the "License");
// you may not use this file except in compliance with the License.
// You may obtain a copy of the License at
//
//    http://www.apache.org/licenses/LICENSE-2.0
//
// Unless required by applicable law or agreed to in writing, software
// distributed under the License is distributed on an "AS IS" BASIS,
// WITHOUT WARRANTIES OR CONDITIONS OF ANY KIND, either express or implied.
// See the License for the specific language governing permissions and
// limitations under the License.

package build.buildfarm.worker;

import static build.bazel.remote.execution.v2.ExecutionStage.Value.QUEUED;
import static build.buildfarm.common.Errors.VIOLATION_TYPE_INVALID;
import static java.lang.String.format;
import static java.util.concurrent.TimeUnit.DAYS;
import static java.util.concurrent.TimeUnit.MICROSECONDS;
import static java.util.concurrent.TimeUnit.SECONDS;

import build.bazel.remote.execution.v2.Action;
import build.bazel.remote.execution.v2.Command;
import build.bazel.remote.execution.v2.Digest;
import build.bazel.remote.execution.v2.Directory;
import build.bazel.remote.execution.v2.DirectoryNode;
import build.bazel.remote.execution.v2.ExecutedActionMetadata;
import build.bazel.remote.execution.v2.FileNode;
<<<<<<< HEAD
import build.buildfarm.common.FailedOperationGetter;
=======
import build.buildfarm.common.OperationFailer;
>>>>>>> 299caa49
import build.buildfarm.common.ProxyDirectoriesIndex;
import build.buildfarm.v1test.QueuedOperation;
import com.google.common.base.Stopwatch;
import com.google.common.collect.Iterables;
import com.google.longrunning.Operation;
import com.google.protobuf.Duration;
import com.google.protobuf.util.Durations;
import com.google.protobuf.util.Timestamps;
import io.grpc.Deadline;
import java.io.IOException;
import java.nio.file.Path;
import java.util.ArrayList;
import java.util.List;
import java.util.Map;
import java.util.logging.Level;
import javax.annotation.Nullable;
import lombok.extern.java.Log;

@Log
public class InputFetcher implements Runnable {
  private final WorkerContext workerContext;
  private final OperationContext operationContext;
  private final InputFetchStage owner;
  private boolean success = false;

  InputFetcher(
      WorkerContext workerContext, OperationContext operationContext, InputFetchStage owner) {
    this.workerContext = workerContext;
    this.operationContext = operationContext;
    this.owner = owner;
  }

  private List<String> validateQueuedOperation(QueuedOperation queuedOperation) {
    // Capture a list of all validation failures on the queued operation.
    // A successful validation is a an empty list of failures.
    List<String> constraintFailures = new ArrayList<>();

    if (queuedOperation == null) {
      constraintFailures.add("QueuedOperation is missing.");
      return constraintFailures;
    }

    // Ensure the timeout is not too long by comparing it to the maximum allowed timeout
    Action action = queuedOperation.getAction();
    if (action.hasTimeout() && workerContext.hasMaximumActionTimeout()) {
      Duration timeout = action.getTimeout();
      Duration maximum = workerContext.getMaximumActionTimeout();
      if (Durations.compare(timeout, maximum) > 0) {
        constraintFailures.add(
            String.format(
                "Timeout is too long (%s > %s).", timeout.getSeconds(), maximum.getSeconds()));
      }
    }

    if (queuedOperation.getCommand().getArgumentsList().isEmpty()) {
      constraintFailures.add("Argument list is empty.");
    }

    return constraintFailures;
  }

  private long runInterruptibly(Stopwatch stopwatch) throws InterruptedException {
    final Thread fetcherThread = Thread.currentThread();
    workerContext.resumePoller(
        operationContext.poller,
        "InputFetcher",
        operationContext.queueEntry,
        QUEUED,
        fetcherThread::interrupt,
        Deadline.after(workerContext.getInputFetchDeadline(), SECONDS));
    try {
      return fetchPolled(stopwatch);
    } finally {
      operationContext.poller.pause();
    }
  }

  private static final String BAZEL_HOST_BIN_PREFIX = "bazel-out/host/bin/";
  private static final String BAZEL_RUNFILES_SUFFIX = ".runfiles/__main__/";

  static String getExecutablePath(
      String programPath, Directory root, Map<Digest, Directory> directoriesIndex) {
    if (!programPath.startsWith(BAZEL_HOST_BIN_PREFIX)) {
      return programPath;
    }
    Digest programDigest = pathDigest(programPath, root, directoriesIndex);
    if (programDigest == null) {
      return programPath;
    }
    String runfilesProgramPath =
        programPath + BAZEL_RUNFILES_SUFFIX + programPath.substring(BAZEL_HOST_BIN_PREFIX.length());
    Digest runfilesProgramDigest = pathDigest(runfilesProgramPath, root, directoriesIndex);
    if (runfilesProgramDigest == null) {
      return programPath;
    }
    if (!programDigest.equals(runfilesProgramDigest)) {
      return programPath;
    }
    return runfilesProgramPath;
  }

  static @Nullable Digest pathDigest(
      String path, Directory root, Map<Digest, Directory> directoriesIndex) {
    Directory directory = root;
    String remaining = path;
    for (int index = remaining.indexOf('/'); index != -1; index = remaining.indexOf('/')) {
      String component = remaining.substring(index);
      Directory subdirectory = null;
      for (DirectoryNode node : directory.getDirectoriesList()) {
        if (component.equals(node.getName())) {
          subdirectory = directoriesIndex.get(node.getDigest());
        }
      }
      if (subdirectory == null) {
        return null;
      }
      while (index < remaining.length() && remaining.charAt(index) == '/') {
        index++;
      }
      directory = subdirectory;
      remaining = remaining.substring(index);
    }
    if (remaining.isEmpty()) {
      return null;
    }
    for (FileNode node : directory.getFilesList()) {
      if (node.getIsExecutable() && remaining.equals(node.getName())) {
        return node.getDigest();
      }
    }
    return null;
  }

  private long fetchPolled(Stopwatch stopwatch) throws InterruptedException {
    String operationName = operationContext.queueEntry.getExecuteEntry().getOperationName();
    log.log(Level.FINE, format("fetching inputs: %s", operationName));

    ExecutedActionMetadata.Builder executedAction =
        operationContext
            .executeResponse
            .getResultBuilder()
            .getExecutionMetadataBuilder()
            .setInputFetchStartTimestamp(Timestamps.fromMillis(System.currentTimeMillis()));

    final Map<Digest, Directory> directoriesIndex;
    QueuedOperation queuedOperation;
    Path execDir;
    try {
      queuedOperation = workerContext.getQueuedOperation(operationContext.queueEntry);
      List<String> constraintFailures = validateQueuedOperation(queuedOperation);
      if (!constraintFailures.isEmpty()) {
        log.log(
            Level.SEVERE,
            format("invalid queued operation: %s", String.join(" ", constraintFailures)));
        owner.error().put(operationContext);
        return 0;
      }

      directoriesIndex = new ProxyDirectoriesIndex(queuedOperation.getTree().getDirectoriesMap());

      execDir =
          workerContext.createExecDir(
              operationName,
              directoriesIndex,
              queuedOperation.getAction(),
              queuedOperation.getCommand());
    } catch (IOException e) {
      log.log(Level.SEVERE, format("error creating exec dir for %s", operationName), e);
      failOperation("Error creating exec dir", e.toString());
      return 0;
    }
    success = true;

    /* tweak command executable used */
    String programName = queuedOperation.getCommand().getArguments(0);
    Directory root = directoriesIndex.get(queuedOperation.getTree().getRootDigest());
    Command command =
        queuedOperation
            .getCommand()
            .toBuilder()
            .clearArguments()
            .addArguments(getExecutablePath(programName, root, directoriesIndex))
            .addAllArguments(Iterables.skip(queuedOperation.getCommand().getArgumentsList(), 1))
            .build();

    executedAction.setInputFetchCompletedTimestamp(
        Timestamps.fromMillis(System.currentTimeMillis()));

    // we are now responsible for destroying the exec dir if anything goes wrong
    boolean completed = false;
    try {
      long fetchUSecs = stopwatch.elapsed(MICROSECONDS);
      proceedToOutput(queuedOperation.getAction(), command, execDir);
      completed = true;
      return stopwatch.elapsed(MICROSECONDS) - fetchUSecs;
    } finally {
      if (!completed) {
        try {
          workerContext.destroyExecDir(execDir);
        } catch (IOException e) {
          log.log(
              Level.SEVERE,
              format("error deleting exec dir for %s after interrupt", operationName));
        }
      }
    }
  }

  private void proceedToOutput(Action action, Command command, Path execDir)
      throws InterruptedException {
    // switch poller to disable deadline
    operationContext.poller.pause();
    workerContext.resumePoller(
        operationContext.poller,
        "InputFetcher(claim)",
        operationContext.queueEntry,
        QUEUED,
        () -> {},
        Deadline.after(10, DAYS));

    OperationContext fetchedOperationContext =
        operationContext
            .toBuilder()
            .setExecDir(execDir)
            .setAction(action)
            .setCommand(command)
            .build();
    boolean claimed = owner.output().claim(fetchedOperationContext);
    operationContext.poller.pause();
    if (claimed) {
      try {
        owner.output().put(fetchedOperationContext);
      } catch (InterruptedException e) {
        owner.output().release();
        throw e;
      }
    } else {
      String operationName = operationContext.queueEntry.getExecuteEntry().getOperationName();
      log.log(Level.FINE, "InputFetcher: Operation " + operationName + " Failed to claim output");

      owner.error().put(operationContext);
    }
  }

  @Override
  public void run() {
    long stallUSecs = 0;
    String operationName = operationContext.queueEntry.getExecuteEntry().getOperationName();
    Stopwatch stopwatch = Stopwatch.createStarted();
    try {
      stallUSecs = runInterruptibly(stopwatch);
    } catch (InterruptedException e) {
      /* we can be interrupted when the poller fails */
      try {
        owner.error().put(operationContext);
      } catch (InterruptedException errorEx) {
        log.log(Level.SEVERE, format("interrupted while erroring %s", operationName), errorEx);
      } finally {
        Thread.currentThread().interrupt();
      }
    } catch (Exception e) {
      log.log(Level.WARNING, format("error while fetching inputs: %s", operationName), e);
      try {
        owner.error().put(operationContext);
      } catch (InterruptedException errorEx) {
        log.log(Level.SEVERE, format("interrupted while erroring %s", operationName), errorEx);
      }
      throw e;
    } finally {
      boolean wasInterrupted = Thread.interrupted();
      // allow release to occur without interrupted state
      try {
        owner.releaseInputFetcher(
            operationName, stopwatch.elapsed(MICROSECONDS), stallUSecs, success);
      } finally {
        if (wasInterrupted) {
          Thread.currentThread().interrupt();
        }
      }
    }
  }

  private void failOperation(String failureMessage, String failureDetails)
      throws InterruptedException {
    Operation failedOperation =
<<<<<<< HEAD
        FailedOperationGetter.get(
            operationContext.operation,
            operationContext.queueEntry.getExecuteEntry(),
=======
        OperationFailer.get(
            operationContext.operation,
            operationContext.queueEntry.getExecuteEntry(),
            VIOLATION_TYPE_INVALID,
>>>>>>> 299caa49
            failureMessage,
            failureDetails);

    try {
<<<<<<< HEAD
      // FIXME
      // To preserve behavior while testing on existing cluster, we will not actually fail the
      // operation.
      boolean putFailedOperation = false;
      if (putFailedOperation) {
        workerContext.putOperation(failedOperation);
        OperationContext newOperationContext =
            operationContext.toBuilder().setOperation(failedOperation).build();
        owner.error().put(newOperationContext);
      }
      owner.error().put(operationContext);
=======
      workerContext.putOperation(failedOperation);
      OperationContext newOperationContext =
          operationContext.toBuilder().setOperation(failedOperation).build();
      owner.error().put(newOperationContext);
>>>>>>> 299caa49
    } catch (Exception e) {
      String operationName = operationContext.queueEntry.getExecuteEntry().getOperationName();
      log.log(Level.SEVERE, format("Cannot report failed operation %s", operationName), e);
    }
  }
}<|MERGE_RESOLUTION|>--- conflicted
+++ resolved
@@ -28,11 +28,7 @@
 import build.bazel.remote.execution.v2.DirectoryNode;
 import build.bazel.remote.execution.v2.ExecutedActionMetadata;
 import build.bazel.remote.execution.v2.FileNode;
-<<<<<<< HEAD
-import build.buildfarm.common.FailedOperationGetter;
-=======
 import build.buildfarm.common.OperationFailer;
->>>>>>> 299caa49
 import build.buildfarm.common.ProxyDirectoriesIndex;
 import build.buildfarm.v1test.QueuedOperation;
 import com.google.common.base.Stopwatch;
@@ -318,38 +314,18 @@
   private void failOperation(String failureMessage, String failureDetails)
       throws InterruptedException {
     Operation failedOperation =
-<<<<<<< HEAD
-        FailedOperationGetter.get(
-            operationContext.operation,
-            operationContext.queueEntry.getExecuteEntry(),
-=======
         OperationFailer.get(
             operationContext.operation,
             operationContext.queueEntry.getExecuteEntry(),
             VIOLATION_TYPE_INVALID,
->>>>>>> 299caa49
             failureMessage,
             failureDetails);
 
     try {
-<<<<<<< HEAD
-      // FIXME
-      // To preserve behavior while testing on existing cluster, we will not actually fail the
-      // operation.
-      boolean putFailedOperation = false;
-      if (putFailedOperation) {
-        workerContext.putOperation(failedOperation);
-        OperationContext newOperationContext =
-            operationContext.toBuilder().setOperation(failedOperation).build();
-        owner.error().put(newOperationContext);
-      }
-      owner.error().put(operationContext);
-=======
       workerContext.putOperation(failedOperation);
       OperationContext newOperationContext =
           operationContext.toBuilder().setOperation(failedOperation).build();
       owner.error().put(newOperationContext);
->>>>>>> 299caa49
     } catch (Exception e) {
       String operationName = operationContext.queueEntry.getExecuteEntry().getOperationName();
       log.log(Level.SEVERE, format("Cannot report failed operation %s", operationName), e);
