--- conflicted
+++ resolved
@@ -21,27 +21,18 @@
 import static build.bazel.remote.execution.v2.ExecuteOperationMetadata.Stage.UNKNOWN;
 import static build.buildfarm.instance.AbstractServerInstance.INVALID_DIGEST;
 import static build.buildfarm.instance.AbstractServerInstance.MISSING_INPUT;
-<<<<<<< HEAD
-import static build.buildfarm.instance.AbstractServerInstance.VIOLATION_TYPE_MISSING;
-=======
 import static build.buildfarm.instance.AbstractServerInstance.VIOLATION_TYPE_INVALID;
 import static build.buildfarm.instance.AbstractServerInstance.VIOLATION_TYPE_MISSING;
 import static build.buildfarm.instance.AbstractServerInstance.invalidActionMessage;
 import static build.buildfarm.instance.memory.MemoryInstance.TIMEOUT_OUT_OF_BOUNDS;
 import static build.buildfarm.cas.ContentAddressableStorages.casMapDecorator;
->>>>>>> 0274ea55
 import static com.google.common.collect.Multimaps.synchronizedSetMultimap;
 import static com.google.common.util.concurrent.MoreExecutors.newDirectExecutorService;
 import static com.google.common.truth.Truth.assertThat;
 import static java.util.concurrent.TimeUnit.MICROSECONDS;
 import static java.util.concurrent.TimeUnit.NANOSECONDS;
-<<<<<<< HEAD
-import static org.junit.Assert.fail;
+import static org.mockito.Mockito.any;
 import static org.mockito.Mockito.atLeastOnce;
-=======
-import static org.mockito.Mockito.any;
-import static org.mockito.Mockito.atLeast;
->>>>>>> 0274ea55
 import static org.mockito.Mockito.eq;
 import static org.mockito.Mockito.mock;
 import static org.mockito.Mockito.times;
@@ -57,11 +48,9 @@
 import build.bazel.remote.execution.v2.ExecuteOperationMetadata;
 import build.bazel.remote.execution.v2.ExecuteOperationMetadata.Stage;
 import build.bazel.remote.execution.v2.ExecuteResponse;
-<<<<<<< HEAD
-=======
 import build.bazel.remote.execution.v2.ExecutionPolicy;
+import build.bazel.remote.execution.v2.RequestMetadata;
 import build.bazel.remote.execution.v2.ResultsCachePolicy;
->>>>>>> 0274ea55
 import build.buildfarm.cas.ContentAddressableStorage;
 import build.buildfarm.cas.ContentAddressableStorage.Blob;
 import build.buildfarm.common.DigestUtil;
@@ -82,11 +71,8 @@
 import com.google.rpc.Code;
 import com.google.rpc.PreconditionFailure;
 import com.google.rpc.PreconditionFailure.Violation;
-<<<<<<< HEAD
-=======
 import com.google.rpc.Status;
 import java.util.Map;
->>>>>>> 0274ea55
 import java.util.concurrent.ExecutorService;
 import java.util.concurrent.atomic.AtomicInteger;
 import java.util.function.Predicate;
@@ -332,25 +318,6 @@
 
   @Test
   public void requeueFailOnInvalid() throws InterruptedException, InvalidProtocolBufferException {
-<<<<<<< HEAD
-    // These new operations are invalid as they're missing content.
-    Operation queuedOperation = createOperation("my-invalid-queued-operation", QUEUED);
-    outstandingOperations.put(queuedOperation.getName(), queuedOperation);
-
-    AtomicInteger code = new AtomicInteger(Code.OK.getNumber());
-    watchers.put(queuedOperation.getName(), new Predicate<Operation>() {
-      @Override
-      public boolean test(Operation operation) {
-        try {
-          ExecuteResponse executeResponse = operation.getResponse().unpack(ExecuteResponse.class);
-          code.set(executeResponse.getStatus().getCode());
-        } catch (InvalidProtocolBufferException e) {
-          e.printStackTrace();
-        }
-        return false;
-      }
-    });
-=======
     // These new operations are invalid as they're missing actions.
     Operation queuedOperation = createOperation("missing-action-queued-operation", QUEUED);
     outstandingOperations.put(queuedOperation.getName(), queuedOperation);
@@ -358,7 +325,6 @@
     Predicate<Operation> watcher = mock(Predicate.class);
     watchers.put(queuedOperation.getName(), watcher);
     when(watcher.test(any(Operation.class))).thenReturn(false);
->>>>>>> 0274ea55
 
     assertThat(instance.requeueOperation(queuedOperation)).isFalse();
 
@@ -370,14 +336,8 @@
 
   @Test
   public void requeueSucceedsOnQueued() throws InterruptedException, InvalidProtocolBufferException {
-<<<<<<< HEAD
-    when(storage.get(simpleActionDigest)).thenReturn(new Blob(simpleAction.toByteString(), simpleActionDigest));
-    when(storage.get(simpleCommandDigest)).thenReturn(new Blob(simpleCommand.toByteString(), simpleCommandDigest));
-    when(storage.contains(simpleCommandDigest)).thenReturn(true);
-=======
     storage.put(simpleActionDigest, simpleAction.toByteString());
     storage.put(simpleCommandDigest, simpleCommand.toByteString());
->>>>>>> 0274ea55
 
     Operation queuedOperation = createOperation("my-queued-operation", QUEUED);
     outstandingOperations.put(queuedOperation.getName(), queuedOperation);
@@ -385,14 +345,8 @@
     when(watcher.test(any(Operation.class))).thenReturn(false);
     watchers.put(queuedOperation.getName(), watcher);
 
-<<<<<<< HEAD
     assertThat(instance.requeueOperation(queuedOperation)).isTrue();
-    verify(storage, atLeastOnce()).get(eq(simpleActionDigest));
-    verify(storage, atLeastOnce()).get(eq(simpleCommandDigest));
-    verify(storage, atLeastOnce()).contains(eq(simpleCommandDigest));
-=======
     verifyZeroInteractions(watcher);
->>>>>>> 0274ea55
   }
 
   @Test
@@ -401,19 +355,12 @@
         .setActionDigest(simpleActionDigest)
         .setStage(QUEUED)
         .build();
-<<<<<<< HEAD
-    Operation queuedOperation = createOperation("my-unrequeuable-queued-operation", metadata);
-=======
     Operation queuedOperation = createOperation("missing-action-operation", metadata);
->>>>>>> 0274ea55
     outstandingOperations.put(queuedOperation.getName(), queuedOperation);
     ExecuteResponse executeResponse = ExecuteResponse.newBuilder()
-        .setStatus(com.google.rpc.Status.newBuilder()
+        .setStatus(Status.newBuilder()
             .setCode(Code.FAILED_PRECONDITION.getNumber())
-<<<<<<< HEAD
-=======
             .setMessage(invalidActionMessage(simpleActionDigest))
->>>>>>> 0274ea55
             .addDetails(Any.pack(PreconditionFailure.newBuilder()
                 .addViolations(Violation.newBuilder()
                     .setType(VIOLATION_TYPE_MISSING)
@@ -532,12 +479,13 @@
         /* skipCacheLookup=*/ true,
         ExecutionPolicy.getDefaultInstance(),
         ResultsCachePolicy.getDefaultInstance(),
+        RequestMetadata.getDefaultInstance(),
         watcher);
     ArgumentCaptor<Operation> watchCaptor = ArgumentCaptor.forClass(Operation.class);
     verify(watcher, times(1)).test(watchCaptor.capture());
     Operation watchOperation = watchCaptor.getValue();
     assertThat(watchOperation.getResponse().is(ExecuteResponse.class)).isTrue();
-    com.google.rpc.Status status = watchOperation.getResponse().unpack(ExecuteResponse.class).getStatus();
+    Status status = watchOperation.getResponse().unpack(ExecuteResponse.class).getStatus();
     assertThat(status.getCode()).isEqualTo(Code.FAILED_PRECONDITION.getNumber());
     assertThat(status.getDetailsCount()).isEqualTo(1);
     assertThat(status.getDetails(0).is(PreconditionFailure.class)).isTrue();
@@ -562,8 +510,9 @@
         /* skipCacheLookup=*/ true,
         ExecutionPolicy.getDefaultInstance(),
         ResultsCachePolicy.getDefaultInstance(),
+        RequestMetadata.getDefaultInstance(),
         watcher);
-    verify(watcher, atLeast(1)).test(any(Operation.class));
+    verify(watcher, atLeastOnce()).test(any(Operation.class));
   }
 
   @Test
