--- conflicted
+++ resolved
@@ -21,21 +21,17 @@
 import static build.bazel.remote.execution.v2.ExecuteOperationMetadata.Stage.UNKNOWN;
 import static com.google.common.collect.Multimaps.synchronizedSetMultimap;
 import static com.google.common.truth.Truth.assertThat;
-<<<<<<< HEAD
-=======
 import static java.util.concurrent.Executors.newFixedThreadPool;
 import static org.junit.Assert.fail;
->>>>>>> ec7a0536
 import static org.mockito.Mockito.eq;
 import static org.mockito.Mockito.mock;
 import static org.mockito.Mockito.times;
 import static org.mockito.Mockito.when;
 import static org.mockito.Mockito.verify;
-<<<<<<< HEAD
 import static org.mockito.Mockito.verifyZeroInteractions;
-=======
->>>>>>> ec7a0536
-
+
+import build.bazel.remote.execution.v2.Action;
+import build.bazel.remote.execution.v2.ActionResult;
 import build.bazel.remote.execution.v2.ExecuteOperationMetadata;
 import build.bazel.remote.execution.v2.ExecuteOperationMetadata.Stage;
 import build.buildfarm.cas.ContentAddressableStorage;
@@ -46,34 +42,16 @@
 import build.buildfarm.v1test.DelegateCASConfig;
 import build.buildfarm.v1test.MemoryInstanceConfig;
 import com.google.common.collect.ImmutableList;
-<<<<<<< HEAD
-import com.google.devtools.remoteexecution.v1test.Action;
-import com.google.devtools.remoteexecution.v1test.ActionResult;
-import com.google.devtools.remoteexecution.v1test.Digest;
-import com.google.devtools.remoteexecution.v1test.ExecuteOperationMetadata;
-import com.google.longrunning.Operation;
-import com.google.protobuf.Any;
-import com.google.protobuf.Duration;
-import com.google.protobuf.util.Durations;
-import java.util.ArrayList;
-import java.util.HashMap;
-import java.util.List;
-import java.util.Map;
-import java.util.function.Predicate;
-=======
 import com.google.common.collect.MultimapBuilder;
 import com.google.common.collect.SetMultimap;
-import build.bazel.remote.execution.v2.Action;
-import build.bazel.remote.execution.v2.ActionResult;
 import com.google.longrunning.Operation;
 import com.google.protobuf.Any;
 import com.google.protobuf.InvalidProtocolBufferException;
 import com.google.protobuf.util.Durations;
+import com.google.rpc.Code;
 import java.util.concurrent.ExecutorService;
 import java.util.concurrent.TimeUnit;
 import java.util.function.Predicate;
-import com.google.rpc.Code;
->>>>>>> ec7a0536
 import org.junit.Before;
 import org.junit.Test;
 import org.junit.runner.RunWith;
@@ -88,14 +66,9 @@
 public class MemoryInstanceTest {
   private MemoryInstance instance;
 
-<<<<<<< HEAD
-  private Map<String, Operation> outstandingOperations;
-  private Map<String, List<Predicate<Operation>>> watchers;
-=======
   private OperationsMap outstandingOperations;
   private SetMultimap<String, Predicate<Operation>> watchers;
   private ExecutorService watchersThreadPool;
->>>>>>> ec7a0536
 
   @Mock
   private ContentAddressableStorage storage;
@@ -103,10 +76,6 @@
   @Before
   public void setUp() throws Exception {
     MockitoAnnotations.initMocks(this);
-<<<<<<< HEAD
-    outstandingOperations = new HashMap<>();
-    watchers = new HashMap<>();
-=======
     outstandingOperations = new MemoryInstance.OutstandingOperations();
     watchers = synchronizedSetMultimap(
         MultimapBuilder
@@ -114,7 +83,6 @@
             .hashSetValues(/* expectedValuesPerKey=*/ 1)
             .build());
     watchersThreadPool = newFixedThreadPool(1);
->>>>>>> ec7a0536
     MemoryInstanceConfig memoryInstanceConfig = MemoryInstanceConfig.newBuilder()
         .setListOperationsDefaultPageSize(1024)
         .setListOperationsMaxPageSize(16384)
@@ -135,10 +103,7 @@
         memoryInstanceConfig,
         storage,
         watchers,
-<<<<<<< HEAD
-=======
         watchersThreadPool,
->>>>>>> ec7a0536
         outstandingOperations);
   }
 
@@ -232,30 +197,6 @@
   }
 
   @Test
-<<<<<<< HEAD
-  public void missingOperationWatchInvertsWatchInitialState() {
-    Predicate<Operation> watcher = (Predicate<Operation>) mock(Predicate.class);
-    // a request for a watch on an operation that does not exist must
-    // invert watchInitialState to indicate that it will not call the watcher
-    // again if it has not handled the completed state
-    assertThat(instance.watchOperation(
-        "does-not-exist",
-        /* watchInitialState=*/ false,
-        watcher)).isTrue();
-    verifyZeroInteractions(watcher);
-
-    Predicate<Operation> watchInitialWatcher = (Predicate<Operation>) mock(Predicate.class);
-    when(watchInitialWatcher.test(eq(null))).thenReturn(true);
-    assertThat(instance.watchOperation(
-        "does-not-exist",
-        /* watchInitialState=*/ true,
-        watchInitialWatcher)).isFalse();
-    verify(watchInitialWatcher, times(1)).test(eq(null));
-  }
-
-  @Test
-  public void initialWatchWithCompletedSignalsWatching() {
-=======
   public void missingOperationWatchInvertsWatcher() {
     Predicate<Operation> watcher = (Predicate<Operation>) mock(Predicate.class);
     when(watcher.test(eq(null))).thenReturn(true);
@@ -267,45 +208,21 @@
 
   @Test
   public void watchWithCompletedSignalsWatching() {
->>>>>>> ec7a0536
     Predicate<Operation> watcher = (Predicate<Operation>) mock(Predicate.class);
     when(watcher.test(eq(null))).thenReturn(false);
     assertThat(instance.watchOperation(
         "does-not-exist",
-<<<<<<< HEAD
-        /* watchInitialState=*/ true,
-=======
->>>>>>> ec7a0536
         watcher)).isTrue();
     verify(watcher, times(1)).test(eq(null));
   }
 
   @Test
-<<<<<<< HEAD
-  public void watchOperationAddsWatcher() {
-=======
   public void watchOperationAddsWatcher() throws InterruptedException {
->>>>>>> ec7a0536
     Operation operation = Operation.newBuilder()
         .setName("my-watched-operation")
         .build();
     outstandingOperations.put(operation.getName(), operation);
 
-<<<<<<< HEAD
-    List<Predicate<Operation>> operationWatchers = new ArrayList<>();
-    watchers.put(operation.getName(), operationWatchers);
-
-    Predicate<Operation> watcher = (Predicate<Operation>) mock(Predicate.class);
-    assertThat(instance.watchOperation(
-        operation.getName(),
-        /* watchInitialState=*/ false,
-        watcher)).isTrue();
-    assertThat(operationWatchers).containsExactly(watcher);
-  }
-
-  @Test
-  public void watchOpRaceLossInvertsTestOnInitial() {
-=======
     Predicate<Operation> watcher = (o) -> true;
     assertThat(instance.watchOperation(
         operation.getName(),
@@ -315,7 +232,6 @@
 
   @Test
   public void watchOpRaceLossInvertsTestOnInitial() throws InterruptedException {
->>>>>>> ec7a0536
     Operation operation = Operation.newBuilder()
         .setName("my-watched-operation")
         .build();
@@ -340,20 +256,12 @@
 
     assertThat(instance.watchOperation(
         operation.getName(),
-<<<<<<< HEAD
-        /* watchInitialState=*/ true,
-=======
->>>>>>> ec7a0536
         watcher)).isTrue();
     verify(watcher, times(1)).test(eq(operation));
     verify(watcher, times(1)).test(eq(doneOperation));
 
-<<<<<<< HEAD
-    outstandingOperations.clear();
-=======
     // reset test
     outstandingOperations.remove(operation.getName());
->>>>>>> ec7a0536
 
     Predicate<Operation> unfazedWatcher = (Predicate<Operation>) mock(Predicate.class);
     when(unfazedWatcher.test(eq(operation))).thenAnswer(initialAnswer);
@@ -364,16 +272,10 @@
     outstandingOperations.put(operation.getName(), operation);
     assertThat(instance.watchOperation(
         operation.getName(),
-<<<<<<< HEAD
-        /* watchInitialState=*/ true,
-=======
->>>>>>> ec7a0536
         unfazedWatcher)).isFalse();
     verify(unfazedWatcher, times(1)).test(eq(operation));
     verify(unfazedWatcher, times(1)).test(eq(doneOperation));
   }
-<<<<<<< HEAD
-=======
 
   @Test
   public void requeueFailOnInvalid() throws InterruptedException, InvalidProtocolBufferException {
@@ -450,5 +352,4 @@
   public void novelPutCompletedOperationReturnsTrue() throws InterruptedException {
     assertThat(putNovelOperation(COMPLETED)).isTrue();
   }
->>>>>>> ec7a0536
 }